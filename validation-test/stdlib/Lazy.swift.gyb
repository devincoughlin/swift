--- conflicted
+++ resolved
@@ -641,14 +641,8 @@
   S : Sequence,
   Base : Sequence
 >(_ s: S, base: Base, arbitraryElement: S.Iterator.Element, count: Int)
-<<<<<<< HEAD
-  where                                                                
-  S : LazySequenceProtocol, Base : LoggingType,                        
-  Base.Iterator.Element == S.Iterator.Element {                          
-=======
 where S : LazySequenceProtocol, Base : LoggingType,
 Base.Iterator.Element == S.Iterator.Element {
->>>>>>> e844d57c
   let baseType = type(of: base)
 
   SequenceLog.makeIterator.expectIncrement(baseType) { _ = s.makeIterator() }
