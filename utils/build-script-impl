#!/usr/bin/env bash
#===--- build-script-impl - Implementation details of build-script ---------===#
#
## This source file is part of the Swift.org open source project
##
## Copyright (c) 2014 - 2017 Apple Inc. and the Swift project authors
## Licensed under Apache License v2.0 with Runtime Library Exception
##
## See https://swift.org/LICENSE.txt for license information
## See https://swift.org/CONTRIBUTORS.txt for the list of Swift project authors
#
#===------------------------------------------------------------------------===#

#
# This script is an implementation detail of other build scripts and should not
# be called directly.
#
# Note: This script will NOT auto-clean before building.
#

set -o pipefail
set -e

umask 0022

# Declare the set of known settings along with each one's description
#
# If you add a user-settable variable, add it to this list.
#
# A default value of "" indicates that the corresponding variable
# will remain unset unless set explicitly.
#
# skip-* parameters do not affect the configuration (CMake parameters).
# You can turn them on and off in different invocations of the script for the
# same build directory.
#
# build-* parameters affect the CMake configuration (enable/disable those
# components).
#
# Each variable name is re-exported into this script in uppercase, where dashes
# are substituted by underscores. For example, `swift-install-components` is
# referred to as `SWIFT_INSTALL_COMPONENTS` in the remainder of this script.
KNOWN_SETTINGS=(
    # name                      default          description
    dry-run                     ""               "print the commands that would be executed, but do not execute them"
    build-args                  ""               "arguments to the build tool; defaults to -j8 when CMake generator is \"Unix Makefiles\""
    build-dir                   ""               "out-of-tree build directory; default is in-tree. **This argument is required**"
    host-cc                     ""               "the path to CC, the 'clang' compiler for the host platform. **This argument is required**"
    host-cxx                    ""               "the path to CXX, the 'clang++' compiler for the host platform. **This argument is required**"
    host-lipo                   ""               "the path to lipo for creating universal binaries on Darwin"
    host-libtool                ""               "the path to libtool"
    darwin-xcrun-toolchain      "default"        "the name of the toolchain to use on Darwin"
    ninja-bin                   ""               "the path to Ninja tool"
    cmark-build-type            "Debug"          "the CMake build variant for CommonMark (Debug, RelWithDebInfo, Release, MinSizeRel).  Defaults to Debug."
    lldb-extra-cmake-args       ""               "extra command line args to pass to lldb cmake"
    lldb-test-cc                ""               "CC to use for building LLDB testsuite test inferiors.  Defaults to just-built, in-tree clang.  If set to 'host-toolchain', sets it to same as host-cc."
    lldb-test-with-curses       ""               "run test lldb test runner using curses terminal control"
    lldb-test-swift-only        "0"              "when running lldb tests, only include Swift-specific tests"
    lldb-no-debugserver         ""               "delete debugserver after building it, and don't try to codesign it"
    lldb-use-system-debugserver ""               "don't try to codesign debugserver, and use the system's debugserver instead"
    lldb-assertions             "1"              "build lldb with assertions enabled"
    lldb-test-swift-compatibility     ""         "specify additional Swift compilers to test lldb with"
    llvm-build-type             "Debug"          "the CMake build variant for LLVM and Clang (Debug, RelWithDebInfo, Release, MinSizeRel).  Defaults to Debug."
    swift-build-type            "Debug"          "the CMake build variant for Swift"
    swift-enable-assertions     "1"              "enable assertions in Swift"
    swift-analyze-code-coverage "not-merged"     "Code coverage analysis mode for Swift (false, not-merged, merged). Defaults to false if the argument is not present, and not-merged if the argument is present without a modifier."
    swift-tools-enable-lto      ""               "enable LTO compilation of Swift tools. *NOTE* This does not include the swift standard library and runtime. Must be set to one of 'thin' or 'full'"
    llvm-enable-lto             ""               "Must be set to one of 'thin' or 'full'"
    llvm-enable-modules         "0"              "enable building llvm using modules"
    swift-tools-num-parallel-lto-link-jobs ""    "The number of parallel link jobs to use when compiling swift tools"
    llvm-num-parallel-lto-link-jobs ""           "The number of parallel link jobs to use when compiling llvm"
    swift-stdlib-build-type     "Debug"          "the CMake build variant for Swift"
    swift-stdlib-enable-assertions "1"           "enable assertions in Swift"
    swift-stdlib-use-nonatomic-rc "0"            "build the Swift stdlib and overlays with nonatomic reference count operations enabled"
    lldb-build-type             "Debug"          "the CMake build variant for LLDB"
    llbuild-build-type          "Debug"          "the CMake build variant for llbuild"
    foundation-build-type       "Debug"          "the build variant for Foundation"
    libdispatch-build-type      "Debug"          "the build variant for libdispatch"
    libicu-build-type           "Debug"          "the build variant for libicu"
    playgroundsupport-build-type "Debug"         "the build variant for PlaygroundSupport"
    xctest-build-type           "Debug"          "the build variant for xctest"
    swiftpm-build-type          "Debug"          "the build variant for swiftpm"
    swiftsyntax-build-type      "Debug"          "the build variant for swiftSyntax"
    # When this flag is set, the build-script will only build/install the swift-syntax parser
    # This is a temporary workaround of having a separate build product for swift-syntax parser
    skip-swiftsyntax-swiftside  ""               "skip building/installing the swift side of swiftsyntax"
    skstresstester-build-type   "Debug"          "the build variant for the SourceKit stress tester"
    swiftevolve-build-type      "Debug"          "the build variant for the swift-evolve tool"
    llbuild-enable-assertions   "1"              "enable assertions in llbuild"
    enable-asan                 ""               "enable Address Sanitizer"
    enable-ubsan                ""               "enable Undefined Behavior Sanitizer"
    cmake                       ""               "path to the cmake binary"
    distcc                      ""               "use distcc in pump mode"
    distcc-pump                 ""               "the path to distcc pump executable. This argument is required if distcc is set."
    build-runtime-with-host-compiler   ""        "use the host c++ compiler to build everything"
    cmake-generator             "Unix Makefiles" "kind of build system to generate; see output of 'cmake --help' for choices"
    verbose-build               ""               "print the commands executed during the build"
    install-prefix              ""               "installation prefix"
    toolchain-prefix            ""               "the path to the .xctoolchain directory that houses the install prefix path"
    install-destdir             ""               "the path to use as the filesystem root for the installation"
    install-symroot             ""               "the path to install debug symbols into"
    swift-install-components    ""               "a semicolon-separated list of Swift components to install"
    llvm-install-components    ""                "a semicolon-separated list of LLVM components to install"
    installable-package         ""               "the path to the archive of the installation directory"
    test-installable-package    ""               "whether to run post-packaging tests on the produced package"
    reconfigure                 ""               "force a CMake configuration run even if CMakeCache.txt already exists"
    build-libparser-only        ""               "only build libSwiftSyntaxParser"
    libparser-ver               ""               "current version of libSwiftSyntaxParser"
    skip-reconfigure            ""               "set to skip reconfigure"
    swift-primary-variant-sdk   ""               "default SDK for target binaries"
    swift-primary-variant-arch  ""               "default arch for target binaries"
    skip-build-cmark            ""               "set to skip building CommonMark"
    skip-build-llvm             ""               "set to skip building LLVM/Clang"
    skip-build-compiler-rt      ""               "set to skip building Compiler-RT"
    skip-build-swift            ""               "set to skip building Swift"
    skip-build-linux            ""               "set to skip building Swift stdlibs for Linux"
    skip-build-freebsd          ""               "set to skip building Swift stdlibs for FreeBSD"
    skip-build-cygwin           ""               "set to skip building Swift stdlibs for Cygwin"
    skip-build-haiku            ""               "set to skip building Swift stdlibs for Haiku"
    skip-build-osx              ""               "set to skip building Swift stdlibs for OS X"
    skip-build-ios-device       ""               "set to skip building Swift stdlibs for iOS devices (i.e. build simulators only)"
    skip-build-ios-simulator    ""               "set to skip building Swift stdlibs for iOS simulators (i.e. build devices only)"
    skip-build-tvos-device      ""               "set to skip building Swift stdlibs for tvOS devices (i.e. build simulators only)"
    skip-build-tvos-simulator   ""               "set to skip building Swift stdlibs for tvOS simulators (i.e. build devices only)"
    skip-build-watchos-device   ""               "set to skip building Swift stdlibs for Apple watchOS devices (i.e. build simulators only)"
    skip-build-watchos-simulator ""              "set to skip building Swift stdlibs for Apple watchOS simulators (i.e. build devices only)"
    skip-build-android          ""               "set to skip building Swift stdlibs for Android"
    skip-build-lldb             ""               "set to skip building LLDB"
    skip-build-llbuild          ""               "set to skip building llbuild"
    skip-build-libcxx           ""               "set to skip building libcxx"
    skip-build-swiftpm          ""               "set to skip building swiftpm"
    skip-build-swiftsyntax      ""               "set to skip building swiftSyntax"
    skip-build-skstresstester   ""               "set to skip building the SourceKit stress tester"
    skip-build-swiftevolve      ""               "set to skip building the swift-evolve tool"
    skip-build-xctest           ""               "set to skip building xctest"
    skip-build-foundation       ""               "set to skip building foundation"
    skip-build-libdispatch      ""               "set to skip building libdispatch"
    skip-build-libicu           ""               "set to skip building libicu"
    skip-build-benchmarks       ""               "set to skip building Swift Benchmark Suite"
    skip-build-external-benchmarks "1"            "set to skip building the external Swift Benchmark Suite. (skipped by default)"
    skip-build-playgroundsupport ""              "set to skip building PlaygroundSupport"
    skip-test-cmark             ""               "set to skip testing CommonMark"
    skip-test-lldb              ""               "set to skip testing lldb"
    skip-test-swift             ""               "set to skip testing Swift"
    skip-test-llbuild           ""               "set to skip testing llbuild"
    skip-test-swiftpm           ""               "set to skip testing swiftpm"
    skip-test-swiftsyntax       ""               "set to skip testing swiftSyntax"
    skip-test-skstresstester    ""               "set to skip testing the SourceKit stress tester"
    skip-test-swiftevolve       ""               "set to skip testing the swift-evolve tool"
    skip-test-xctest            ""               "set to skip testing xctest"
    skip-test-foundation        ""               "set to skip testing foundation"
    skip-test-libdispatch       ""               "set to skip testing libdispatch"
    skip-test-libicu            ""               "set to skip testing libicu"
    skip-test-playgroundsupport ""               "set to skip testing PlaygroundSupport"
    skip-test-linux             ""               "set to skip testing Swift stdlibs for Linux"
    skip-test-freebsd           ""               "set to skip testing Swift stdlibs for FreeBSD"
    skip-test-cygwin            ""               "set to skip testing Swift stdlibs for Cygwin"
    skip-test-haiku             ""               "set to skip testing Swift stdlibs for Haiku"
    skip-test-osx               ""               "set to skip testing Swift stdlibs for OS X"
    skip-test-ios-32bit-simulator     ""         "set to skip testing Swift stdlibs for iOS 32bit simulators"
    skip-test-ios-simulator     ""               "set to skip testing Swift stdlibs for iOS simulators (i.e. test devices only)"
    skip-test-ios-host          ""               "set to skip testing the host parts of the iOS toolchain"
    skip-test-tvos-simulator    ""               "set to skip testing Swift stdlibs for tvOS simulators (i.e. test devices only)"
    skip-test-tvos-host         ""               "set to skip testing the host parts of the tvOS toolchain"
    skip-test-watchos-simulator  ""              "set to skip testing Swift stdlibs for Apple watchOS simulators (i.e. test devices only)"
    skip-test-watchos-host      ""               "set to skip testing the host parts of the watchOS toolchain"
    skip-test-android           ""               "set to skip testing Swift stdlibs for Android"
    skip-test-android-host      ""               "set to skip testing the host parts of the Android toolchain"
    validation-test             "0"              "set to run the validation test suite"
    long-test                   "0"              "set to run the long test suite"
    stress-test                 "0"              "set to run the stress test suite"
    test-paths                  ""               "run tests located in specific directories and/or files"
    skip-test-benchmarks        ""               "set to skip running Swift Benchmark Suite"
    skip-test-optimized         ""               "set to skip testing the test suite in optimized mode"
    skip-test-optimize-for-size ""               "set to skip testing the test suite in optimize for size mode"
    skip-test-optimize-none-with-implicit-dynamic ""  "set to skip testing the test suite in optimize none with implicit dynamic mode"
    skip-test-sourcekit         ""               "set to skip testing SourceKit"
    stress-test-sourcekit       ""               "set to run the stress-SourceKit target"
    only-executable-test        ""               "only run the executable variant of the swift lit tests"
    workspace                   "${HOME}/src"    "source directory containing llvm, clang, swift"
    enable-llvm-assertions      "1"              "set to enable llvm assertions"
    build-llvm                  "1"              "set to 1 to build LLVM and Clang"
    build-swift-tools           "1"              "set to 1 to build Swift host tools"
    build-swift-dynamic-stdlib  ""               "set to 1 to build dynamic variants of the Swift standard library"
    build-swift-static-stdlib   ""               "set to 1 to build static variants of the Swift standard library"
    build-swift-stdlib-unittest-extra "0"        "set to 1 to build optional StdlibUnittest components"
    build-swift-dynamic-sdk-overlay   ""         "set to 1 to build dynamic variants of the Swift SDK overlay"
    build-swift-static-sdk-overlay    ""         "set to 1 to build static variants of the Swift SDK overlay"
    build-swift-examples        "1"              "set to 1 to build examples"
    build-swift-remote-mirror   "1"              "set to 1 to build the Swift Remote Mirror library"
    build-sil-debugging-stdlib  "0"              "set to 1 to build the Swift standard library with -gsil to enable debugging and profiling on SIL level"
    check-incremental-compilation "0"            "set to 1 to compile swift libraries multiple times to check if incremental compilation works"
    report-statistics           "0"              "set to 1 to generate compilation statistics files for swift libraries"
    llvm-include-tests          "1"              "Set to true to generate testing targets for LLVM. Set to true by default."
    swift-include-tests         "1"              "Set to true to generate testing targets for Swift. This allows the build to proceed when 'test' directory is missing (required for B&I builds)"
    native-llvm-tools-path      ""               "directory that contains LLVM tools that are executable on the build machine"
    native-clang-tools-path     ""               "directory that contains Clang tools that are executable on the build machine"
    native-swift-tools-path     ""               "directory that contains Swift tools that are executable on the build machine"
    embed-bitcode-section       "0"              "embed an LLVM bitcode section in stdlib/overlay binaries for supported platforms"
    darwin-crash-reporter-client ""              "whether to enable CrashReporter integration"
    darwin-stdlib-install-name-dir ""            "the directory of the install_name for standard library dylibs"
    install-cmark               ""               "whether to install cmark"
    install-swift               ""               "whether to install Swift"
    install-lldb                ""               "whether to install LLDB"
    install-llbuild             ""               "whether to install llbuild"
    install-swiftpm             ""               "whether to install swiftpm"
    install-swiftsyntax         ""               "whether to install swiftsyntax"
    skip-install-swiftsyntax-module ""           "set to skip installing swiftsyntax modules"
    install-skstresstester      ""               "whether to install the SourceKit stress tester"
    install-swiftevolve         ""               "whether to install the swift-evolve tool"
    install-xctest              ""               "whether to install xctest"
    install-foundation          ""               "whether to install foundation"
    install-libcxx              ""               "whether to install libc++"
    install-libdispatch         ""               "whether to install libdispatch"
    install-libicu              ""               "whether to install libicu"
    install-playgroundsupport   ""               "whether to install PlaygroundSupport"
    darwin-install-extract-symbols ""            "whether to extract symbols with dsymutil during installations"
    host-target                 ""               "The host target. LLVM, Clang, and Swift will be built for this target. The built LLVM and Clang will be used to compile Swift for the cross-compilation targets. **This argument is required**"
    stdlib-deployment-targets   ""               "space-separated list of targets to configure the Swift standard library to be compiled or cross-compiled for"
    build-stdlib-deployment-targets "all"        "space-separated list that filters which of the configured targets to build the Swift standard library for, or 'all'"
    cross-compile-hosts         ""               "space-separated list of targets to cross-compile host Swift tools for"
    cross-compile-with-host-tools  ""            "set to use the clang we build for the host to then build the cross-compile hosts"
    cross-compile-install-prefixes      ""       "semicolon-separated list of install prefixes to use for the cross-compiled hosts. The list expands, so if there are more cross-compile hosts than prefixes, unmatched hosts use the last prefix in the list"
    skip-merge-lipo-cross-compile-tools ""       "set to skip running merge-lipo after installing cross-compiled host Swift tools"
    darwin-deployment-version-osx     "10.9"     "minimum deployment target version for OS X"
    darwin-deployment-version-ios     "7.0"      "minimum deployment target version for iOS"
    darwin-deployment-version-tvos    "9.0"      "minimum deployment target version for tvOS"
    darwin-deployment-version-watchos "2.0"      "minimum deployment target version for watchOS"
    extra-cmake-options         ""               "Extra options to pass to CMake for all targets"
    extra-swift-args            ""               "Extra arguments to pass to swift modules which match regex. Assumed to be a flattened cmake list consisting of [module_regexp, args, module_regexp, args, ...]"
    sil-verify-all              "0"              "If enabled, run the SIL verifier after each transform when building Swift files during this build process"
    swift-enable-ast-verifier   "1"              "If enabled, and the assertions are enabled, the built Swift compiler will run the AST verifier every time it is invoked"
    swift-runtime-enable-leak-checker   "0"              "Enable leaks checking routines in the runtime"
    use-gold-linker             ""               "Enable using the gold linker"
    darwin-toolchain-bundle-identifier ""        "CFBundleIdentifier for xctoolchain info plist"
    darwin-toolchain-display-name      ""        "Display Name for xctoolcain info plist"
    darwin-toolchain-display-name-short ""       "Display Name with out date for xctoolchain info plist"
    darwin-toolchain-name              ""        "Directory name for xctoolchain"
    darwin-toolchain-version           ""        "Version for xctoolchain info plist and installer pkg"
    darwin-toolchain-application-cert  ""        "Application Cert name to codesign xctoolchain"
    darwin-toolchain-installer-cert    ""        "Installer Cert name to create installer pkg"
    darwin-toolchain-installer-package ""        "The path to installer pkg"
    darwin-sdk-deployment-targets      "xctest-ios-8.0"        "semicolon-separated list of triples like 'fookit-ios-9.0;barkit-watchos-9.0'"
    darwin-overlay-target              ""        "single overlay target to build, dependencies are computed later"
    build-jobs                         ""        "The number of parallel build jobs to use"
    darwin-toolchain-alias             ""        "Swift alias for toolchain"
    android-ndk                        ""        "An absolute path to the NDK that will be used as a libc implementation for Android builds"
    android-api-level                  ""        "The Android API level to target when building for Android. Currently only 21 or above is supported"
    android-ndk-gcc-version            ""        "The GCC version to use when building for Android. Currently only 4.9 is supported"
    android-icu-uc                     ""        "Path to libicuuc.so"
    android-icu-uc-include             ""        "Path to a directory containing headers for libicuuc"
    android-icu-i18n                   ""        "Path to libicui18n.so"
    android-icu-i18n-include           ""        "Path to a directory containing headers libicui18n"
    android-icu-data                   ""        "Path to libicudata.so"
    android-deploy-device-path         ""        "Path on an Android device to which built Swift stdlib products will be deployed"
    android-arch                       "armv7"   "The Android target architecture when building for Android"
    check-args-only                    ""        "set to check all arguments are known. Exit with status 0 if success, non zero otherwise"
    common-cmake-options               ""        "CMake options used for all targets, including LLVM/Clang"
    cmark-cmake-options                ""        "CMake options used for all cmark targets"
    ninja-cmake-options                ""        "CMake options used for all ninja targets"
    foundation-cmake-options           ""        "CMake options used for all foundation targets"
    libdispatch-cmake-options          ""        "CMake options used for all libdispatch targets"
    libicu-cmake-options               ""        "CMake options used for all libicu targets"
    llbuild-cmake-options              ""        "CMake options used for all llbuild targets"
    lldb-cmake-options                 ""        "CMake options used for all lldb targets"
    llvm-cmake-options                 ""        "CMake options used for all llvm targets"
    ninja-cmake-options                ""        "CMake options used for all ninja targets"
    swift-cmake-options                ""        "CMake options used for all swift targets"
    swiftpm-cmake-options              ""        "CMake options used for all swiftpm targets"
    xctest-cmake-options               ""        "CMake options used for all xctest targets"
    playgroundsupport-cmake-options    ""        "CMake options used for all playgroundsupport targets"
    # TODO: Remove this some time later.
    user-config-args            ""               "**Renamed to --extra-cmake-options**: User-supplied arguments to cmake when used to do configuration."
    only-execute                       "all"     "Only execute the named action (see implementation)"
    llvm-lit-args                      ""        "If set, override the lit args passed to LLVM"
    clang-profile-instr-use            ""        "If set, profile file to use for clang PGO while building llvm/clang"
    swift-profile-instr-use            ""        "If set, profile file to use for clang PGO while building swift"
    coverage-db                        ""        "If set, coverage database to use when prioritizing testing"
    build-toolchain-only               ""        "If set, only build the necessary tools to build an external toolchain"
    skip-local-host-install            ""        "If we are cross-compiling multiple targets, skip an install pass locally if the hosts match"
)

# Centralized access point for traced command invocation.
# Every operation that might mutates file system should be called via
# these functions.

function call() {
    if [[ ${DRY_RUN} ]]; then
        echo "${PS4}"$(quoted_print "$@")
    else
        { set -x; } 2>/dev/null
        "$@"
        { set +x; } 2>/dev/null
    fi
}

function with_pushd() {
    local dir=$1
    shift
    if [[ "$1" == "call" ]]; then
        shift
    fi
    if [[ ${DRY_RUN} ]]; then
        echo ${PS4}pushd "${dir}"
        echo "${PS4}"$(quoted_print "$@")
        echo ${PS4}popd
    else
        set -x
        pushd "${dir}"
        "$@"
        { set -x; } 2>/dev/null # because $@ might includes { set +x; }
        popd
        { set +x; } 2>/dev/null
    fi
}

function quoted_print() {
    python -c 'import pipes; import sys; print(" ".join(pipes.quote(arg) for arg in sys.argv[1:]))' "$@"
}

function toupper() {
    echo "$@" | tr '[:lower:]' '[:upper:]'
}

function tolower() {
    echo "$@" | tr '[:upper:]' '[:lower:]'
}

function true_false() {
    case "$1" in
        false | FALSE | 0 | "")
            echo "FALSE"
            ;;
        true | TRUE | 1)
            echo "TRUE"
            ;;
        *)
            echo "true_false: unknown value: $1" >&2
            exit 1
            ;;
    esac
}

function to_varname() {
    # Uses `tr` because it is orders of magnitude faster than ${1//-/_} on long
    # strings, which happens when translating KNOWN_SETTINGS.
    toupper "$(echo $1 | tr '-' '_')"
}

function set_lldb_build_mode() {
    if [[ "${LLDB_BUILD_TYPE}" == "RelWithDebInfo" ]]; then
      LLDB_BUILD_MODE="CustomSwift-Release"
    else
      LLDB_BUILD_MODE="CustomSwift-${LLDB_BUILD_TYPE}"
    fi
}

function is_llvm_lto_enabled() {
    if [[ "${LLVM_ENABLE_LTO}" == "thin" ]] ||
       [[ "${LLVM_ENABLE_LTO}" == "full" ]]; then
        echo "TRUE"
    else
        echo "FALSE"
    fi
}

function is_swift_lto_enabled() {
    if [[ "${SWIFT_TOOLS_ENABLE_LTO}" == "thin" ]] ||
       [[ "${SWIFT_TOOLS_ENABLE_LTO}" == "full" ]]; then
        echo "TRUE"
    else
        echo "FALSE"
    fi
}

# Support for performing isolated actions.
#
# This is part of refactoring more work to be done or controllable via
# `build-script` itself. For additional information, see:
# https://bugs.swift.org/browse/SR-237
#
# To use this functionality, the script is invoked with:
#   ONLY_EXECUTE=<action name>
# where <action name> is one of:
#   all                          -- execute all actions
#   ${host}-${product}-build     -- the build of the product
#   ${host}-${product}-test      -- the test of the product
#   ${host}-${product}-install   -- the install of the product
#   ${host}-package              -- the package construction and test
#   merged-hosts-lipo            -- the lipo step, if used
# and if used, only the one individual action will be performed.
#
# If not set, the default is `all`.

# should_execute_action(name) -> 1 or nil
#
# Check if the named action should be run in the given script invocation.
function should_execute_action() {
    local name="$1"

    if [[ "${ONLY_EXECUTE}" = "all" ]] ||
           [[ "${ONLY_EXECUTE}" = "${name}" ]]; then
        echo 1
    fi
}

# should_execute_host_actions_for_phase(host, phase-name) -> 1 or nil
#
# Check if the there are any actions to execute for this host and phase (i.e.,
# "build", "test", or "install")
function should_execute_host_actions_for_phase() {
    local host="$1"
    local phase_name="$2"

    if [[ "${ONLY_EXECUTE}" = "all" ]] ||
           [[ "${ONLY_EXECUTE}" == ${host}-*-${phase_name} ]]; then
        echo 1
    fi
}

function set_build_options_for_host() {
    llvm_cmake_options=()
    swift_cmake_options=()
    cmark_cmake_options=()
    lldb_cmake_options=()
    swiftpm_bootstrap_options=()
    SWIFT_HOST_VARIANT=
    SWIFT_HOST_VARIANT_SDK=
    SWIFT_HOST_VARIANT_ARCH=
    SWIFT_HOST_TRIPLE=
    local host="$1"

    # Hosts which can be cross-compiled must specify:
    # SWIFT_HOST_TRIPLE and llvm_target_arch (as well as usual HOST_VARIANT flags)

    case ${host} in
        freebsd-x86_64)
            SWIFT_HOST_VARIANT="freebsd"
            SWIFT_HOST_VARIANT_SDK="FREEBSD"
            SWIFT_HOST_VARIANT_ARCH="x86_64"
            ;;
        cygwin-x86_64)
            SWIFT_HOST_VARIANT="cygwin"
            SWIFT_HOST_VARIANT_SDK="CYGWIN"
            SWIFT_HOST_VARIANT_ARCH="x86_64"
            ;;
        haiku-x86_64)
            SWIFT_HOST_VARIANT="haiku"
            SWIFT_HOST_VARIANT_SDK="HAIKU"
            SWIFT_HOST_VARIANT_ARCH="x86_64"
            ;;
        linux-*)
            SWIFT_HOST_VARIANT="linux"
            SWIFT_HOST_VARIANT_SDK="LINUX"
            case ${host} in
                linux-x86_64)
                    SWIFT_HOST_VARIANT_ARCH="x86_64"
                    ;;
                linux-i686)
                    SWIFT_HOST_VARIANT_ARCH="i686"
                    ;;
                linux-armv6)
                    SWIFT_HOST_VARIANT_ARCH="armv6"
                    SWIFT_HOST_TRIPLE="armv6-unknown-linux-gnueabihf"
                    llvm_target_arch="ARM"
                    ;;
                linux-armv7)
                    SWIFT_HOST_VARIANT_ARCH="armv7"
                    SWIFT_HOST_TRIPLE="armv7-unknown-linux-gnueabihf"
                    llvm_target_arch="ARM"
                    ;;
                linux-aarch64)
                    SWIFT_HOST_VARIANT_ARCH="aarch64"
                    ;;
                linux-powerpc64)
                    SWIFT_HOST_VARIANT_ARCH="powerpc64"
                    ;;
                linux-powerpc64le)
                    SWIFT_HOST_VARIANT_ARCH="powerpc64le"
                    ;;
                linux-s390x)
                    SWIFT_HOST_VARIANT_ARCH="s390x"
                    ;;
                esac
        ;;
        macosx-* | iphoneos-* | iphonesimulator-* | \
          appletvos-* | appletvsimulator-* | \
            watchos-* | watchsimulator-*)
            case ${host} in
                macosx-x86_64)
                    xcrun_sdk_name="macosx"
                    llvm_target_arch=""
                    SWIFT_HOST_TRIPLE="x86_64-apple-macosx${DARWIN_DEPLOYMENT_VERSION_OSX}"
                    SWIFT_HOST_VARIANT="macosx"
                    SWIFT_HOST_VARIANT_SDK="OSX"
                    SWIFT_HOST_VARIANT_ARCH="x86_64"

                    cmake_osx_deployment_target="${DARWIN_DEPLOYMENT_VERSION_OSX}"
                    cmark_cmake_options=(
                        -DCMAKE_C_FLAGS="$(cmark_c_flags ${host})"
                        -DCMAKE_CXX_FLAGS="$(cmark_c_flags ${host})"
                        -DCMAKE_OSX_SYSROOT:PATH="$(xcrun --sdk ${xcrun_sdk_name} --show-sdk-path)"
                        -DCMAKE_OSX_DEPLOYMENT_TARGET="${cmake_osx_deployment_target}"
                    )
                    swiftpm_bootstrap_options=(
                        --sysroot="$(xcrun --sdk ${xcrun_sdk_name} --show-sdk-path)"
                    )
                    ;;
                iphonesimulator-i386)
                    xcrun_sdk_name="iphonesimulator"
                    llvm_target_arch="X86"
                    SWIFT_HOST_TRIPLE="i386-apple-ios${DARWIN_DEPLOYMENT_VERSION_IOS}"
                    SWIFT_HOST_VARIANT="iphonesimulator"
                    SWIFT_HOST_VARIANT_SDK="IOS_SIMULATOR"
                    SWIFT_HOST_VARIANT_ARCH="i386"

                    cmake_osx_deployment_target=""
                    cmark_cmake_options=(
                        -DCMAKE_C_FLAGS="$(cmark_c_flags ${host})"
                        -DCMAKE_CXX_FLAGS="$(cmark_c_flags ${host})"
                        -DCMAKE_OSX_SYSROOT:PATH="$(xcrun --sdk ${xcrun_sdk_name} --show-sdk-path)"
                    )
                    ;;
                iphonesimulator-x86_64)
                    xcrun_sdk_name="iphonesimulator"
                    llvm_target_arch="X86"
                    SWIFT_HOST_TRIPLE="x86_64-apple-ios${DARWIN_DEPLOYMENT_VERSION_IOS}"
                    SWIFT_HOST_VARIANT="iphonesimulator"
                    SWIFT_HOST_VARIANT_SDK="IOS_SIMULATOR"
                    SWIFT_HOST_VARIANT_ARCH="x86_64"

                    cmake_osx_deployment_target=""
                    cmark_cmake_options=(
                        -DCMAKE_C_FLAGS="$(cmark_c_flags ${host})"
                        -DCMAKE_CXX_FLAGS="$(cmark_c_flags ${host})"
                        -DCMAKE_OSX_SYSROOT:PATH="$(xcrun --sdk ${xcrun_sdk_name} --show-sdk-path)"
                    )
                    ;;
                iphoneos-armv7)
                    xcrun_sdk_name="iphoneos"
                    llvm_target_arch="ARM"
                    SWIFT_HOST_TRIPLE="armv7-apple-ios${DARWIN_DEPLOYMENT_VERSION_IOS}"
                    SWIFT_HOST_VARIANT="iphoneos"
                    SWIFT_HOST_VARIANT_SDK="IOS"
                    SWIFT_HOST_VARIANT_ARCH="armv7"

                    cmake_osx_deployment_target=""
                    cmark_cmake_options=(
                        -DCMAKE_C_FLAGS="$(cmark_c_flags ${host})"
                        -DCMAKE_CXX_FLAGS="$(cmark_c_flags ${host})"
                        -DCMAKE_OSX_SYSROOT:PATH="$(xcrun --sdk ${xcrun_sdk_name} --show-sdk-path)"
                    )
                    ;;
                iphoneos-armv7s)
                    xcrun_sdk_name="iphoneos"
                    llvm_target_arch="ARM"
                    SWIFT_HOST_TRIPLE="armv7s-apple-ios${DARWIN_DEPLOYMENT_VERSION_IOS}"
                    SWIFT_HOST_VARIANT="iphoneos"
                    SWIFT_HOST_VARIANT_SDK="IOS"
                    SWIFT_HOST_VARIANT_ARCH="armv7s"

                    cmake_osx_deployment_target=""
                    cmark_cmake_options=(
                        -DCMAKE_C_FLAGS="$(cmark_c_flags ${host})"
                        -DCMAKE_CXX_FLAGS="$(cmark_c_flags ${host})"
                        -DCMAKE_OSX_SYSROOT:PATH="$(xcrun --sdk ${xcrun_sdk_name} --show-sdk-path)"
                    )
                    ;;
                iphoneos-arm64)
                    xcrun_sdk_name="iphoneos"
                    llvm_target_arch="AArch64"
                    SWIFT_HOST_TRIPLE="arm64-apple-ios${DARWIN_DEPLOYMENT_VERSION_IOS}"
                    SWIFT_HOST_VARIANT="iphoneos"
                    SWIFT_HOST_VARIANT_SDK="IOS"
                    SWIFT_HOST_VARIANT_ARCH="arm64"

                    cmake_osx_deployment_target=""
                    cmark_cmake_options=(
                        -DCMAKE_C_FLAGS="$(cmark_c_flags ${host})"
                        -DCMAKE_CXX_FLAGS="$(cmark_c_flags ${host})"
                        -DCMAKE_OSX_SYSROOT:PATH="$(xcrun --sdk ${xcrun_sdk_name} --show-sdk-path)"
                    )
                    ;;
                appletvsimulator-x86_64)
                    xcrun_sdk_name="appletvsimulator"
                    llvm_target_arch="X86"
                    SWIFT_HOST_TRIPLE="x86_64-apple-tvos${DARWIN_DEPLOYMENT_VERSION_TVOS}"
                    SWIFT_HOST_VARIANT="appletvsimulator"
                    SWIFT_HOST_VARIANT_SDK="TVOS_SIMULATOR"
                    SWIFT_HOST_VARIANT_ARCH="x86_64"

                    cmake_osx_deployment_target=""
                    cmark_cmake_options=(
                        -DCMAKE_C_FLAGS="$(cmark_c_flags ${host})"
                        -DCMAKE_CXX_FLAGS="$(cmark_c_flags ${host})"
                        -DCMAKE_OSX_SYSROOT:PATH="$(xcrun --sdk ${xcrun_sdk_name} --show-sdk-path)"
                    )
                    ;;
                appletvos-arm64)
                    xcrun_sdk_name="appletvos"
                    llvm_target_arch="AArch64"
                    SWIFT_HOST_TRIPLE="arm64-apple-tvos${DARWIN_DEPLOYMENT_VERSION_TVOS}"
                    SWIFT_HOST_VARIANT="appletvos"
                    SWIFT_HOST_VARIANT_SDK="TVOS"
                    SWIFT_HOST_VARIANT_ARCH="arm64"

                    cmake_osx_deployment_target=""
                    cmark_cmake_options=(
                        -DCMAKE_C_FLAGS="$(cmark_c_flags ${host})"
                        -DCMAKE_CXX_FLAGS="$(cmark_c_flags ${host})"
                        -DCMAKE_OSX_SYSROOT:PATH="$(xcrun --sdk ${xcrun_sdk_name} --show-sdk-path)"
                    )
                    ;;
                watchsimulator-i386)
                    xcrun_sdk_name="watchsimulator"
                    llvm_target_arch="X86"
                    SWIFT_HOST_TRIPLE="i386-apple-watchos${DARWIN_DEPLOYMENT_VERSION_WATCHOS}"
                    SWIFT_HOST_VARIANT="watchsimulator"
                    SWIFT_HOST_VARIANT_SDK="WATCHOS_SIMULATOR"
                    SWIFT_HOST_VARIANT_ARCH="i386"

                    cmake_osx_deployment_target=""
                    cmark_cmake_options=(
                        -DCMAKE_C_FLAGS="$(cmark_c_flags ${host})"
                        -DCMAKE_CXX_FLAGS="$(cmark_c_flags ${host})"
                        -DCMAKE_OSX_SYSROOT:PATH="$(xcrun --sdk ${xcrun_sdk_name} --show-sdk-path)"
                    )
                    ;;
                watchos-armv7k)
                    xcrun_sdk_name="watchos"
                    llvm_target_arch="ARM"
                    SWIFT_HOST_TRIPLE="armv7k-apple-watchos${DARWIN_DEPLOYMENT_VERSION_WATCHOS}"
                    SWIFT_HOST_VARIANT="watchos"
                    SWIFT_HOST_VARIANT_SDK="WATCHOS"
                    SWIFT_HOST_VARIANT_ARCH="armv7k"

                    cmake_osx_deployment_target=""
                    cmark_cmake_options=(
                        -DCMAKE_C_FLAGS="$(cmark_c_flags ${host})"
                        -DCMAKE_CXX_FLAGS="$(cmark_c_flags ${host})"
                        -DCMAKE_OSX_SYSROOT:PATH="$(xcrun --sdk ${xcrun_sdk_name} --show-sdk-path)"
                    )
                    ;;
                *)
                    echo "Unknown host for swift tools: ${host}"
                    exit 1
                    ;;
            esac

            if [[ "${DARWIN_SDK_DEPLOYMENT_TARGETS}" != "" ]]; then
                local IFS=";"; DARWIN_SDK_DEPLOYMENT_TARGETS=($DARWIN_SDK_DEPLOYMENT_TARGETS)

                for target in "${DARWIN_SDK_DEPLOYMENT_TARGETS[@]}"; do
                    local IFS="-"; triple=($target)
                    sdk_target=$(toupper ${triple[0]}_${triple[1]})
                    swift_cmake_options+=(
                        "-DSWIFTLIB_DEPLOYMENT_VERSION_${sdk_target}=${triple[2]}"
                    )
                done
            fi

            llvm_cmake_options=(
                -DCMAKE_OSX_DEPLOYMENT_TARGET:STRING="${cmake_osx_deployment_target}"
                -DCMAKE_OSX_SYSROOT:PATH="$(xcrun --sdk ${xcrun_sdk_name} --show-sdk-path)"
                -DCOMPILER_RT_ENABLE_IOS:BOOL=FALSE
                -DCOMPILER_RT_ENABLE_WATCHOS:BOOL=FALSE
                -DCOMPILER_RT_ENABLE_TVOS:BOOL=FALSE
                -DSANITIZER_MIN_OSX_VERSION="${cmake_osx_deployment_target}"
                -DLLVM_ENABLE_MODULES:BOOL="$(true_false ${LLVM_ENABLE_MODULES})"
            )
            if [[ $(is_llvm_lto_enabled) == "TRUE" ]]; then
                if [[ $(cmake_needs_to_specify_standard_computed_defaults) == "TRUE" ]]; then
                    llvm_cmake_options+=(
                        "-DCMAKE_C_STANDARD_COMPUTED_DEFAULT=AppleClang"
                        "-DCMAKE_CXX_STANDARD_COMPUTED_DEFAULT=AppleClang"
                    )
                fi

                llvm_cmake_options+=(
                    "-DLLVM_PARALLEL_LINK_JOBS=${LLVM_NUM_PARALLEL_LTO_LINK_JOBS}"
                )
            fi

            if [[ $(is_swift_lto_enabled) == "TRUE" ]]; then
                if [[ $(cmake_needs_to_specify_standard_computed_defaults) = "TRUE" ]]; then
                    swift_cmake_options+=(
                        "-DCMAKE_C_STANDARD_COMPUTED_DEFAULT=AppleClang"
                        "-DCMAKE_CXX_STANDARD_COMPUTED_DEFAULT=AppleClang"
                    )
                fi

                llvm_cmake_options+=(
                    -DLLVM_ENABLE_MODULE_DEBUGGING:BOOL=NO
                )

                swift_cmake_options+=(
                    -DLLVM_ENABLE_MODULE_DEBUGGING:BOOL=NO
                    "-DSWIFT_PARALLEL_LINK_JOBS=${SWIFT_TOOLS_NUM_PARALLEL_LTO_LINK_JOBS}"
                )
            fi

            swift_cmake_options+=(
                -DSWIFT_DARWIN_DEPLOYMENT_VERSION_OSX="${DARWIN_DEPLOYMENT_VERSION_OSX}"
                -DSWIFT_DARWIN_DEPLOYMENT_VERSION_IOS="${DARWIN_DEPLOYMENT_VERSION_IOS}"
                -DSWIFT_DARWIN_DEPLOYMENT_VERSION_TVOS="${DARWIN_DEPLOYMENT_VERSION_TVOS}"
                -DSWIFT_DARWIN_DEPLOYMENT_VERSION_WATCHOS="${DARWIN_DEPLOYMENT_VERSION_WATCHOS}"
            )
            ;;
        *)
            echo "Unknown host tools target: ${host}"
            exit 1
            ;;
    esac


    llvm_cmake_options+=(
        -DLLVM_TOOL_COMPILER_RT_BUILD:BOOL="$(false_true ${SKIP_BUILD_COMPILER_RT})"
        -DLLVM_BUILD_EXTERNAL_COMPILER_RT:BOOL="$(false_true ${SKIP_BUILD_COMPILER_RT})"
    )

    # If we are asked to not generate test targets for LLVM and or Swift,
    # disable as many LLVM tools as we can. This improves compile time when
    # compiling with LTO.
    #
    # *NOTE* Currently we do not support testing LLVM via build-script. But in a
    # future commit we will.
    #for arg in "$(compute_cmake_llvm_tool_disable_flags)"; do
    #    llvm_cmake_options+=( ${arg} )
    #done

    if [[ "${llvm_target_arch}" ]] ; then
        llvm_cmake_options+=(
            -DLLVM_TARGET_ARCH="${llvm_target_arch}"
        )
    fi

    # For cross-compilable hosts, we need to know the triple
    # and it must be the same for both LLVM and Swift

    if [[ "${SWIFT_HOST_TRIPLE}" ]] ; then
        llvm_cmake_options+=(
            -DLLVM_HOST_TRIPLE:STRING="${SWIFT_HOST_TRIPLE}"
        )
        swift_cmake_options+=(
            -DSWIFT_HOST_TRIPLE:STRING="${SWIFT_HOST_TRIPLE}"
        )
        lldb_cmake_options+=(
            -DLLVM_HOST_TRIPLE:STRING="${SWIFT_HOST_TRIPLE}"
        )
    fi
    swift_cmake_options+=(
        -DSWIFT_HOST_VARIANT="${SWIFT_HOST_VARIANT}"
        -DSWIFT_HOST_VARIANT_SDK="${SWIFT_HOST_VARIANT_SDK}"
        -DSWIFT_HOST_VARIANT_ARCH="${SWIFT_HOST_VARIANT_ARCH}"
    )

    llvm_cmake_options+=(
        -DLLVM_LIT_ARGS="${LLVM_LIT_ARGS} -j ${BUILD_JOBS}"
    )
    swift_cmake_options+=(
        -DLLVM_LIT_ARGS="${LLVM_LIT_ARGS} -j ${BUILD_JOBS}"
    )

    if [[ "${CLANG_PROFILE_INSTR_USE}" ]]; then
        llvm_cmake_options+=(
            -DLLVM_PROFDATA_FILE="${CLANG_PROFILE_INSTR_USE}"
        )
    fi

    if [[ "${SWIFT_PROFILE_INSTR_USE}" ]]; then
        swift_cmake_options+=(
            -DSWIFT_PROFDATA_FILE="${SWIFT_PROFILE_INSTR_USE}"
        )
    fi
    swift_cmake_options+=(
        -DCOVERAGE_DB="${COVERAGE_DB}"
    )
}

function configure_default_options() {
    # Build a table of all of the known setting variables names.
    #
    # This is an optimization to do the argument to variable conversion (which is
    # slow) in a single pass.
    local all_settings=()
    for ((i = 0; i < ${#KNOWN_SETTINGS[@]}; i += 3)); do
        all_settings+=("${KNOWN_SETTINGS[i]}")
    done
    local known_setting_varnames=($(to_varname "${all_settings[*]}"))

    # Build up an "associative array" mapping setting names to variable names
    # (we use this for error checking to identify "known options", and as a fast
    # way to map the setting name to a variable name). See the code for scanning
    # command line arguments.
    #
    # This loop also sets (or unsets) each corresponding variable to its default
    # value.
    #
    # NOTE: If the Mac's bash were not stuck in the past, we could "declare -A"
    # an associative array, but instead we have to hack it by defining variables.
    for ((i = 0; i < ${#KNOWN_SETTINGS[@]}; i += 3)); do
        local setting="${KNOWN_SETTINGS[i]}"
        local default_value="${KNOWN_SETTINGS[$((i+1))]}"

        # Find the variable name in our lookup table.
        local varname="${known_setting_varnames[$((i/3))]}"

        # Establish the associative array mapping.
        eval "${setting//-/_}_VARNAME=${varname}"

        if [[ "${default_value}" ]] ; then
            # For an explanation of the backslash see http://stackoverflow.com/a/9715377
            eval ${varname}=$\default_value
        else
            unset ${varname}
        fi
    done
}
configure_default_options

COMMAND_NAME="$(basename "$0")"

# Print instructions for using this script to stdout
usage() {
    echo "Usage: ${COMMAND_NAME} [--help|-h] [ --SETTING=VALUE | --SETTING VALUE | --SETTING ]*"
    echo
    echo "  Available settings. Each setting corresponds to a variable,"
    echo "  obtained by upcasing its name, in this script.  A variable"
    echo "  with no default listed here will be unset in the script if"
    echo "  not explicitly specified.  A setting passed in the 3rd form"
    echo "  will set its corresponding variable to \"1\"."
    echo

    setting_list="
 | |Setting| Default|Description
 | |-------| -------|-----------
"

    for ((i = 0; i < ${#KNOWN_SETTINGS[@]}; i += 3)); do
        setting_list+="\
 | |--${KNOWN_SETTINGS[i]}| ${KNOWN_SETTINGS[$((i+1))]}|${KNOWN_SETTINGS[$((i+2))]}
"
    done
    echo "${setting_list}" | column -x -s'|' -t
    echo
    echo "Note: when using the form --SETTING VALUE, VALUE must not begin "
    echo "      with a hyphen."
    echo "Note: the \"--release\" option creates a pre-packaged combination"
    echo "      of settings used by the buildbot."
    echo
    echo "Cross-compiling Swift host tools"
    echo "  When building cross-compiled tools, it first builds for the native"
    echo "  build host machine. Then it proceeds to build the specified cross-compile"
    echo "  targets. It currently builds the requested variants of stdlib each"
    echo "  time around, so once for the native build, then again each time for"
    echo "  the cross-compile tool targets."
    echo
    echo "  When installing cross-compiled tools, it first installs each target"
    echo "  arch into a separate subdirectory under install-destdir, since you"
    echo "  can cross-compile for multiple targets at the same time. It then runs"
    echo "  recursive-lipo to produce fat binaries by merging the cross-compiled"
    echo "  targets, installing the merged result into the expected location of"
    echo "  install-destdir. After that, any remaining steps to extract dsyms and"
    echo "  create an installable package operates on install-destdir as normal."
}

# Scan all command-line arguments
while [[ "$1" ]] ; do
    case "$1" in
        -h | --help )
            usage
            exit
            ;;

        --* )
            dashless="${1:2}"

            # drop suffix beginning with the first "="
            setting="${dashless%%=*}"

            # compute the variable to set, using the cached map set up by
            # configure_default_options().
            varname_var="${setting//-/_}_VARNAME"
            varname=${!varname_var}

            # check to see if this is a known option
            if [[ "${varname}" = "" ]] ; then
                echo "error: unknown setting: ${setting}" 1>&2
                usage 1>&2
                exit 1
            fi

            # find the intended value
            if [[ "${dashless}" == *=* ]] ; then              # if there's an '=', the value
                value="${dashless#*=}"                        #   is everything after the first '='
            elif [[ "$2" ]] && [[ "${2:0:1}" != "-" ]] ; then # else if the next parameter exists
                value="$2"                                    #   but isn't an option, use that
                shift
            else                                              # otherwise, the value is 1
                value=1
            fi

            # For explanation of backslash see http://stackoverflow.com/a/9715377
            eval ${varname}=$\value
            ;;

        *)
            echo "Error: Invalid argument: $1" 1>&2
            usage 1>&2
            exit 1
    esac
    shift
done

# TODO: Rename this argument
LOCAL_HOST=$HOST_TARGET

# TODO: Remove this some time later.
if [[ "${USER_CONFIG_ARGS}" ]]; then
    echo "Error: --user-config-args is renamed to --extra-cmake-options." 1>&2
    exit 1
fi

if [[ "${CHECK_ARGS_ONLY}" ]]; then
    exit 0
fi

# FIXME: We currently do not support building compiler-rt with the
# Xcode generator.
if [[ "${CMAKE_GENERATOR}" == "Xcode" ]]; then
    SKIP_BUILD_COMPILER_RT=1
fi

# FIXME: We currently do not support cross-compiling swift with compiler-rt.
if [[ "${CROSS_COMPILE_HOSTS}" ]]; then
    SKIP_BUILD_COMPILER_RT=1
fi

if [[ "${SKIP_RECONFIGURE}" ]]; then
    RECONFIGURE=""
fi

# WORKSPACE, BUILD_DIR and INSTALLABLE_PACKAGE must be absolute paths
case "${WORKSPACE}" in
    /*) ;;
    *)
        echo "workspace must be an absolute path (was '${WORKSPACE}')"
        exit 1
        ;;
esac
case "${BUILD_DIR}" in
    /*) ;;
    "")
        echo "the --build-dir option is required"
        usage
        exit 1
        ;;
    *)
        echo "build-dir must be an absolute path (was '${BUILD_DIR}')"
        exit 1
        ;;
esac
case "${INSTALLABLE_PACKAGE}" in
    /*) ;;
    "") ;;
    *)
        echo "installable-package must be an absolute path (was '${INSTALLABLE_PACKAGE}')"
        exit 1
        ;;
esac

# WORKSPACE must exist
if [ ! -e "${WORKSPACE}" ] ; then
    echo "Workspace does not exist (tried ${WORKSPACE})"
    exit 1
fi

# FIXME: HOST_CC and CMAKE are set, and their presence is validated by,
#        utils/build-script. These checks are redundant, but must remain until
#        build-script-impl is merged completely with utils/build-script.
#        For additional information, see: https://bugs.swift.org/browse/SR-237
if [ -z "${HOST_CC}" ] ; then
    echo "Can't find clang.  Please install clang-3.5 or a later version."
    exit 1
fi
if [ -z "${CMAKE}" ] ; then
    echo "Environment variable CMAKE must be specified."
    exit 1
fi

function xcrun_find_tool() {
  xcrun --sdk macosx --toolchain "${DARWIN_XCRUN_TOOLCHAIN}" --find "$@"
}

function not() {
    if [[ ! "$1" ]] ; then
        echo 1
    fi
}

function join {
    local IFS="$1"; shift; echo "$*";
}

function false_true() {
    if [[ $(true_false "$1") = "TRUE" ]]; then
        echo "FALSE"
    else
        echo "TRUE"
    fi
}

function cmake_version() {
    "${CMAKE}" --version | grep "cmake version" | cut -f 3 -d " "
}

function cmake_needs_to_specify_standard_computed_defaults() {
    if [[ $(cmake_version) = "3.4.0" ]]; then
        echo "TRUE"
    else
        echo "FALSE"
    fi
}

function make_relative_symlink() {
    local SOURCE=$1
    local TARGET=$2
    local TARGET_DIR=$(dirname "$2")
    local RELATIVE_SOURCE=$(python -c "import os.path; print(os.path.relpath(\"${SOURCE}\", \"${TARGET_DIR}\"))")
    call ln -sf "${RELATIVE_SOURCE}" "${TARGET}"
}

# Sanitize the list of cross-compilation targets.
#
# In the Build/Host/Target paradigm:
# - "LOCAL_HOST" is Build (local machine running this script)
# - "CROSS_COMPILE_HOSTS" are the Hosts (implicitly includes LOCAL_HOST)
# - "STDLIB_DEPLOYMENT_TARGETS" are the Targets (for configuration)
# - "BUILD_STDLIB_DEPLOYMENT_TARGETS" are the Targets to build in this invocation

CROSS_COMPILE_HOSTS=($CROSS_COMPILE_HOSTS)
for t in "${CROSS_COMPILE_HOSTS[@]}"; do
    case ${t} in
        iphone* | appletv* | watch* | linux-armv6 | linux-armv7 )
            ;;
        *)
            echo "Unknown host to cross-compile for: ${t}"
            exit 1
            ;;
    esac
done

ALL_HOSTS=("${LOCAL_HOST}" "${CROSS_COMPILE_HOSTS[@]}")

function has_cross_compile_hosts() {
    if [[ ${#ALL_HOSTS[@]} -gt 1 ]]; then
        echo "1"
    fi
}

# We install in to host-specific directories when building more than one host.
# Other users will expect their products at INSTALL_DESTDIR.
function get_host_install_destdir() {
   local host="$1"

    if [[ $(has_cross_compile_hosts) ]]; then
        # If cross compiling tools, install into a host-specific subdirectory.
        if [[ $(should_include_host_in_lipo ${host}) ]]; then
            # If this is one of the hosts we should lipo, install in to a temporary subdirectory.
            local host_install_destdir="${BUILD_DIR}/intermediate-install/${host}"
        else
            local host_install_destdir="${INSTALL_DESTDIR}/${host}"
        fi
    else
        local host_install_destdir="${INSTALL_DESTDIR}"
    fi

    echo "${host_install_destdir}/" # Should always end in a '/'; it's a directory.
}

function splitSemicolonDelimitedInstallPrefixes() {
    local IFS=";"; CROSS_COMPILE_INSTALL_PREFIXES=($CROSS_COMPILE_INSTALL_PREFIXES)
}
splitSemicolonDelimitedInstallPrefixes

function get_host_install_prefix() {
    local host="$1"

    if [[ $(is_cross_tools_host ${host}) ]] && [[ ${#CROSS_COMPILE_INSTALL_PREFIXES[@]} -gt 0 ]]; then

        # Find the host's index in CROSS_COMPILE_HOSTS.
        for i in "${!CROSS_COMPILE_HOSTS[@]}"; do
           if [[ "${CROSS_COMPILE_HOSTS[$i]}" == "${host}" ]]; then
               local host_index=i
           fi
        done

        if [[ ${host_index} -lt ${#CROSS_COMPILE_INSTALL_PREFIXES[@]} ]]; then
            local host_install_prefix="${CROSS_COMPILE_INSTALL_PREFIXES[${host_index}]}"
        else
            # If there is no explicit install prefix for this host, use the last one
            # in the list.
            local host_install_prefix="${CROSS_COMPILE_INSTALL_PREFIXES[${#CROSS_COMPILE_INSTALL_PREFIXES[@]}-1]}"
        fi
    else
        local host_install_prefix="${INSTALL_PREFIX}"
    fi

    # Should always begin with a '/'; otherwise CMake will expand it as a relative path from the build folder.
    if [[ "${host_install_prefix:0:1}" != "/" ]]; then
        host_install_prefix="/${host_install_prefix}"
    fi

    echo "${host_install_prefix}/" # Should always end in a '/'; it's a directory.
}

function is_cross_tools_host() {
    local host="$1"
    for t in "${CROSS_COMPILE_HOSTS[@]}" ; do
        if [ "${host}" == "${t}" ] ; then
            echo 1
        fi
    done
}

# When building cross-compilers for these hosts,
# merge all of their contents together with lipo
function should_include_host_in_lipo() {
    local host="$1"
    if [[ $(has_cross_compile_hosts) ]] && [[ -z "${SKIP_MERGE_LIPO_CROSS_COMPILE_TOOLS}" ]]; then
        case ${host} in
            iphone* | appletv* | watch* )
                echo 1
                ;;
        esac
    fi
}

function host_has_darwin_symbols() {
    local host="$1"
    case ${host} in
        macosx* | iphone* | appletv* | watch* )
            echo 1
            ;;
    esac
}

function get_stdlib_targets_for_host() {

# FIXME: STDLIB_DEPLOYMENT_TARGETS argument assumed to apply when Host == Build
# Cross-compile Hosts are only built with their native standard libraries.
# To fix this, we would need to pass in a list of stdlib targets _per host_,
# and the SWIFT_SDKS parameters would need to be able to capture both the SDK
# and architecture of each stdlib target -- currently it only captures the SDK.
#
# We turn these targets in to SWIFT_SDKS in `calculate_targets_for_host()`
    if [[ $(is_cross_tools_host $1) ]] ; then
        echo "$1"
    else
        echo "${STDLIB_DEPLOYMENT_TARGETS[@]}"
    fi
}

function should_build_stdlib_target() {
    local stdlib_target=$1
    local host=$2
    if [[ "${BUILD_STDLIB_DEPLOYMENT_TARGETS}" == "all" ]]; then
        echo 1
    else
        # Only build the stdlib targets in 'build-stdlib-deployment-targets'
        local build_list=($BUILD_STDLIB_DEPLOYMENT_TARGETS)
        for t in "${build_list[@]}"; do
            if [[ "${t}" == "${stdlib_target}" ]]; then
                echo 1
            fi
        done
        # As with 'stdlib-deployment-targets', 'build-stdlib-deployment-targets'
        # only applies to the LOCAL_HOST. For cross-tools hosts, always allow
        # their one-and-only stdlib-target to build.
        if [[ $(is_cross_tools_host ${host}) ]] && [[ "${stdlib_target}" == "${host}" ]]; then
            echo 1
        fi
    fi
}

#
# Calculate source directories for each product.
#
NINJA_SOURCE_DIR="${WORKSPACE}/ninja"
SWIFT_SOURCE_DIR="${WORKSPACE}/swift"
LLVM_SOURCE_DIR="${WORKSPACE}/llvm"
CMARK_SOURCE_DIR="${WORKSPACE}/cmark"
LLDB_SOURCE_DIR="${WORKSPACE}/lldb"
LLBUILD_SOURCE_DIR="${WORKSPACE}/llbuild"
SWIFTPM_SOURCE_DIR="${WORKSPACE}/swiftpm"
SWIFTSYNTAX_SOURCE_DIR="${WORKSPACE}/swift-syntax"
STRESSTEST_PACKAGE_DIR="${WORKSPACE}/swift-stress-tester"
SKSTRESSTESTER_SOURCE_DIR="${STRESSTEST_PACKAGE_DIR}/SourceKitStressTester"
SWIFTEVOLVE_SOURCE_DIR="${STRESSTEST_PACKAGE_DIR}/SwiftEvolve"
XCTEST_SOURCE_DIR="${WORKSPACE}/swift-corelibs-xctest"
FOUNDATION_SOURCE_DIR="${WORKSPACE}/swift-corelibs-foundation"
FOUNDATION_STATIC_SOURCE_DIR="${WORKSPACE}/swift-corelibs-foundation"
LIBDISPATCH_SOURCE_DIR="${WORKSPACE}/swift-corelibs-libdispatch"
LIBDISPATCH_STATIC_SOURCE_DIR="${WORKSPACE}/swift-corelibs-libdispatch"
LIBICU_SOURCE_DIR="${WORKSPACE}/icu"
LIBCXX_SOURCE_DIR="${WORKSPACE}/libcxx"
PLAYGROUNDSUPPORT_SOURCE_DIR="${WORKSPACE}/swift-xcode-playground-support"

if [[ ! "${SKIP_BUILD_PLAYGROUNDSUPPORT}" && ! -d ${PLAYGROUNDSUPPORT_SOURCE_DIR} ]]; then
    echo "Couldn't find PlaygroundSupport source directory."
    exit 1
fi

# Symlink clang into the llvm tree.
CLANG_SOURCE_DIR="${LLVM_SOURCE_DIR}/tools/clang"
if [ ! -e "${WORKSPACE}/clang" ] ; then
    # If llvm/tools/clang is already a directory, use that and skip the symlink.
    if [ ! -d "${CLANG_SOURCE_DIR}" ] ; then
        echo "Can't find source directory for clang (tried ${WORKSPACE}/clang and ${CLANG_SOURCE_DIR})"
        exit 1
    fi
fi
if [ ! -d "${CLANG_SOURCE_DIR}" ] ; then
    make_relative_symlink "${WORKSPACE}/clang" "${CLANG_SOURCE_DIR}"
fi

# Don't symlink clang-tools-extra into the tree as the 'clang' symlink prevents
# make_relative_symlink from working correctly.
if [ -e "${WORKSPACE}/clang-tools-extra" ] ; then
    CLANG_TOOLS_EXTRA_SOURCE_DIR="${WORKSPACE}/clang-tools-extra"
fi

# Symlink compiler-rt into the llvm tree, if it exists.
COMPILER_RT_SOURCE_DIR="${LLVM_SOURCE_DIR}/projects/compiler-rt"
if [ -e "${WORKSPACE}/compiler-rt" ] ; then
    if [ ! -d "${COMPILER_RT_SOURCE_DIR}" ] ; then
        make_relative_symlink "${WORKSPACE}/compiler-rt" "${COMPILER_RT_SOURCE_DIR}"
    fi
fi

PRODUCTS=(cmark llvm)
if [[ ! "${SKIP_BUILD_LIBCXX}" ]] ; then
     PRODUCTS=("${PRODUCTS[@]}" libcxx)
fi
if [[ ! "${SKIP_BUILD_LIBICU}" ]] ; then
     PRODUCTS=("${PRODUCTS[@]}" libicu)
fi
PRODUCTS=("${PRODUCTS[@]}" swift)
if [[ ! "${SKIP_BUILD_LLDB}" ]] ; then
     PRODUCTS=("${PRODUCTS[@]}" lldb)
fi
# LLBuild, SwiftPM, SwiftSyntax, the SourceKit stress tester and XCTest are
# dependent on Foundation, so Foundation must be added to the list of build
# products first.
if [[ ! "${SKIP_BUILD_LIBDISPATCH}" ]] ; then
     PRODUCTS=("${PRODUCTS[@]}" libdispatch)
     if [[ -z "${SKIP_BUILD_SWIFT_STATIC_LIBDISPATCH}" ]] ; then
       PRODUCTS=("${PRODUCTS[@]}" libdispatch_static)
     fi
fi
if [[ ! "${SKIP_BUILD_FOUNDATION}" ]] ; then
     PRODUCTS=("${PRODUCTS[@]}" foundation)
     if [[ -z "${SKIP_BUILD_STATIC_FOUNDATION}" ]] ; then
       PRODUCTS=("${PRODUCTS[@]}" foundation_static)
     fi
fi
if [[ ! "${SKIP_BUILD_LLBUILD}" ]] ; then
     PRODUCTS=("${PRODUCTS[@]}" llbuild)
fi
if [[ ! "${SKIP_BUILD_PLAYGROUNDSUPPORT}" ]] ; then
     PRODUCTS=("${PRODUCTS[@]}" playgroundsupport)
fi
# SwiftPM, SwiftSyntax and the SourceKit stress tester are dependent on XCTest,
# so XCTest must be added to the list of build products first.
if [[ ! "${SKIP_BUILD_XCTEST}" ]] ; then
     PRODUCTS=("${PRODUCTS[@]}" xctest)
fi
# SwiftSyntax and the SourceKit stress tester are dependent on SwiftPM, so
# SwiftPM must be added to the list of build products first.
if [[ ! "${SKIP_BUILD_SWIFTPM}" ]] ; then
     PRODUCTS=("${PRODUCTS[@]}" swiftpm)
fi
# The SourceKit stress tester and swift-evolve are dependent on SwiftSyntax, so
# it must be added to the list of build products first.
if [[ ! "${SKIP_BUILD_SWIFTSYNTAX}" ]] ; then
     PRODUCTS=("${PRODUCTS[@]}" swiftsyntax)
fi
if [[ ! "${SKIP_BUILD_SKSTRESSTESTER}" ]] ; then
     PRODUCTS=("${PRODUCTS[@]}" skstresstester)
fi
if [[ ! "${SKIP_BUILD_SWIFTEVOLVE}" ]] ; then
     PRODUCTS=("${PRODUCTS[@]}" swiftevolve)
fi

# Checks if a given product is enabled (i.e. part of $PRODUCTS array)
function contains_product() {
  local current_product
  for current_product in "${PRODUCTS[@]}"; do
    if [[ "$current_product" == "$1" ]]; then
      return 0
    fi
  done
  return 1
}


# get_host_specific_variable(host, name)
#
# Get the value of a host-specific variable expected to have been passed by the
# `build-script`.
#
# This is a total hack, and is part of the SR-237 migration.
function get_host_specific_variable() {
    local host="$1"
    local name="$2"
    local envvar_name="HOST_VARIABLE_${host//-/_}__${name}"
    echo "${!envvar_name}"
}

function calculate_targets_for_host() {
    local host=$1

    SWIFT_STDLIB_TARGETS=()
    SWIFT_SDKS=()
    SWIFT_BENCHMARK_TARGETS=()
    SWIFT_RUN_BENCHMARK_TARGETS=()
    SWIFT_TEST_TARGETS=()

    # Get the list of Target platforms for the Host
    local stdlib_targets=($(get_stdlib_targets_for_host ${host}))

    for stdlib_deployment_target in "${stdlib_targets[@]}"; do
        local swift_sdk=
        local is_in_build_list=$(should_build_stdlib_target ${stdlib_deployment_target} ${host})
        local build_for_this_target=1
        local test_this_target=1
        local test_host_only=
        local build_benchmark_this_target=
        local build_external_benchmark_this_target=
        local test_benchmark_this_target=

        case ${stdlib_deployment_target} in
            linux-*)
                swift_sdk="LINUX"
                build_for_this_target=$(not ${SKIP_BUILD_LINUX})
                test_this_target=$(not ${SKIP_TEST_LINUX})
                ;;
            freebsd-*)
                swift_sdk="FREEBSD"
                build_for_this_target=$(not ${SKIP_BUILD_FREEBSD})
                test_this_target=$(not ${SKIP_TEST_FREEBSD})
                ;;
            cygwin-*)
                swift_sdk="CYGWIN"
                build_for_this_target=$(not ${SKIP_BUILD_CYGWIN})
                test_this_target=$(not ${SKIP_TEST_CYGWIN})
                ;;
            haiku-*)
                swift_sdk="HAIKU"
                build_for_this_target=$(not ${SKIP_BUILD_HAIKU})
                test_this_target=$(not ${SKIP_TEST_HAIKU})
                ;;
            macosx-*)
                swift_sdk="OSX"
                build_for_this_target=$(not ${SKIP_BUILD_OSX})
                test_this_target=$(not ${SKIP_TEST_OSX})
                build_benchmark_this_target=$(not ${SKIP_BUILD_OSX})
                build_external_benchmark_this_target=$(not ${SKIP_BUILD_OSX})
                test_benchmark_this_target=$(not ${SKIP_BUILD_OSX})
                ;;
            iphoneos-*)
                swift_sdk="IOS"
                build_for_this_target=$(not ${SKIP_BUILD_IOS_DEVICE})
                if [[ ! "${SKIP_TEST_IOS_HOST}" ]] ; then
                    test_host_only=1
                else
                    test_this_target=
                fi
                build_benchmark_this_target=$(not ${SKIP_BUILD_IOS_DEVICE})
                build_external_benchmark_this_target=$(not ${SKIP_BUILD_IOS_DEVICE})

                # Never build iOS armv7s benchmarks.
                if [[ "${stdlib_deployment_target}" == "iphoneos-armv7s" ]]; then
                    build_benchmark_this_target=
                    build_external_benchmark_this_target=
                fi
                ;;
            iphonesimulator-x86_64)
                swift_sdk="IOS_SIMULATOR"
                build_for_this_target=$(not ${SKIP_BUILD_IOS_SIMULATOR})
                test_this_target=$(not ${SKIP_TEST_IOS_SIMULATOR})
                ;;
            iphonesimulator-i386)
                swift_sdk="IOS_SIMULATOR"
                build_for_this_target=$(not ${SKIP_BUILD_IOS_SIMULATOR})
                if [[ "${SKIP_TEST_IOS_SIMULATOR}" == "1" ]] ; then
                    SKIP_TEST_IOS_32BIT_SIMULATOR="${SKIP_TEST_IOS_SIMULATOR}"
                fi
                test_this_target=$(not ${SKIP_TEST_IOS_32BIT_SIMULATOR})
                ;;
            appletvos-*)
                swift_sdk="TVOS"
                build_for_this_target=$(not ${SKIP_BUILD_TVOS_DEVICE})
                if [[ ! "${SKIP_TEST_TVOS_HOST}" ]] ; then
                    test_host_only=1
                else
                    test_this_target=
                fi
                build_benchmark_this_target=$(not ${SKIP_BUILD_TVOS_DEVICE})
                build_external_benchmark_this_target=$(not ${SKIP_BUILD_TVOS_DEVICE})
                ;;
            appletvsimulator-*)
                swift_sdk="TVOS_SIMULATOR"
                build_for_this_target=$(not ${SKIP_BUILD_TVOS_SIMULATOR})
                test_this_target=$(not ${SKIP_TEST_TVOS_SIMULATOR})
                ;;
            watchos-*)
                swift_sdk="WATCHOS"
                build_for_this_target=$(not ${SKIP_BUILD_WATCHOS_DEVICE})
                if [[ ! "${SKIP_TEST_WATCHOS_HOST}" ]] ; then
                    test_host_only=1
                else
                    test_this_target=
                fi
                build_benchmark_this_target=$(not ${SKIP_BUILD_WATCHOS_DEVICE})
                build_external_benchmark_this_target=$(not ${SKIP_BUILD_WATCHOS_DEVICE})
                ;;
            watchsimulator-*)
                swift_sdk="WATCHOS_SIMULATOR"
                build_for_this_target=$(not ${SKIP_BUILD_WATCHOS_SIMULATOR})
                test_this_target=$(not ${SKIP_TEST_WATCHOS_SIMULATOR})
                ;;
            android-*)
                swift_sdk="ANDROID"
                build_for_this_target=$(not ${SKIP_BUILD_ANDROID})
                if [[ ! "${SKIP_TEST_ANDROID_HOST}" ]] ; then
                    test_host_only=1
                else
                    test_this_target=$(not ${SKIP_TEST_ANDROID})
                fi
                ;;
            *)
                echo "Unknown compiler deployment target: ${stdlib_deployment_target}"
                exit 1
                ;;
        esac

        SWIFT_SDKS+=("${swift_sdk}")

        if [[ "${build_for_this_target}" ]] && [[ "${is_in_build_list}" ]]; then

            if [[ "${BUILD_SWIFT_STDLIB_UNITTEST_EXTRA}" == "1" ]] ; then
                SWIFT_STDLIB_TARGETS+=("swift-stdlib-${stdlib_deployment_target}")
            else
                if [[ "${VALIDATION_TEST}" == "1" || "${LONG_TEST}" == "1" ]] ; then
                    SWIFT_STDLIB_TARGETS+=("swift-stdlib-${stdlib_deployment_target}")
                else
                    SWIFT_STDLIB_TARGETS+=("swift-test-stdlib-${stdlib_deployment_target}")
                fi
            fi
        fi
        if [[ "${build_benchmark_this_target}" ]] && [[ "${is_in_build_list}" ]]; then
            SWIFT_BENCHMARK_TARGETS+=("swift-benchmark-${stdlib_deployment_target}")
            if [[ $(not ${SKIP_TEST_BENCHMARKS}) ]] ; then
              SWIFT_RUN_BENCHMARK_TARGETS+=("check-swift-benchmark-${stdlib_deployment_target}")
            fi
        fi

        if [[ "$(true_false ${SKIP_BUILD_EXTERNAL_BENCHMARKS})" == "FALSE"  ]] &&
           [[ "${build_external_benchmark_this_target}" ]] &&
           [[ "${is_in_build_list}" ]] ; then
            SWIFT_BENCHMARK_TARGETS+=("swift-benchmark-${stdlib_deployment_target}-external")
            if [[ $(not ${SKIP_TEST_BENCHMARKS}) ]] ; then
                SWIFT_RUN_BENCHMARK_TARGETS+=("check-swift-benchmark-${stdlib_deployment_target}-external")
            fi
        fi

        if [[ "${test_this_target}" ]] && [[ "${is_in_build_list}" ]]; then
            test_target_suffix=""
            if [[ -n "${test_host_only}" ]] ; then
                test_target_suffix="-only_non_executable"
            elif [[ -n "${ONLY_EXECUTABLE_TEST}" ]] ; then
                test_target_suffix="-only_executable"
            fi

            test_subset_target_suffix=""
            if [[ "${VALIDATION_TEST}" == "1" ]] ; then
                if [[ "${LONG_TEST}" == "1" ]] ; then
                    test_subset_target_suffix="-all"
                else
                    test_subset_target_suffix="-validation"
                fi
            else
                if [[ "${LONG_TEST}" == "1" ]] ; then
                    test_subset_target_suffix="-only_long"
                fi
            fi

            SWIFT_TEST_TARGETS+=("check-swift${test_subset_target_suffix}${test_target_suffix}-${stdlib_deployment_target}")
            if [[ $(not ${SKIP_TEST_OPTIMIZED}) && ! -n "${test_host_only}" ]] ; then
                SWIFT_TEST_TARGETS+=("check-swift${test_subset_target_suffix}-optimize-${stdlib_deployment_target}")
            fi
            if [[ $(not ${SKIP_TEST_OPTIMIZE_FOR_SIZE}) && ! -n "${test_host_only}" ]] ; then
                SWIFT_TEST_TARGETS+=("check-swift${test_subset_target_suffix}-optimize_size-${stdlib_deployment_target}")
            fi
            if [[ $(not ${SKIP_TEST_OPTIMIZE_NONE_WITH_IMPLICIT_DYNAMIC}) && ! -n "${test_host_only}" ]] ; then
                SWIFT_TEST_TARGETS+=("check-swift${test_subset_target_suffix}-optimize_none_with_implicit_dynamic-${stdlib_deployment_target}")
            fi
        fi
    done

    # Filter duplicate SWIFT_SDKs
    # We will get them if building for multiple architecture variants
    SWIFT_SDKS=($(echo "${SWIFT_SDKS[@]}" | tr " " "\n" | sort -u | tr "\n" " "))

    # Get the values passed by `build-script`.
    LEGACY_SWIFT_STDLIB_TARGETS=(${SWIFT_STDLIB_TARGETS[@]})
    LEGACY_SWIFT_SDKS=(${SWIFT_SDKS[@]})
    LEGACY_SWIFT_BENCHMARK_TARGETS=(${SWIFT_BENCHMARK_TARGETS[@]})
    LEGACY_SWIFT_RUN_BENCHMARK_TARGETS=(${SWIFT_RUN_BENCHMARK_TARGETS[@]})
    LEGACY_SWIFT_TEST_TARGETS=(${SWIFT_TEST_TARGETS[@]})
    SWIFT_STDLIB_TARGETS=($(get_host_specific_variable ${host} SWIFT_STDLIB_TARGETS))
    SWIFT_SDKS=($(get_host_specific_variable ${host} SWIFT_SDKS))
    SWIFT_BENCHMARK_TARGETS=($(get_host_specific_variable ${host} SWIFT_BENCHMARK_TARGETS))
    SWIFT_RUN_BENCHMARK_TARGETS=($(get_host_specific_variable ${host} SWIFT_RUN_BENCHMARK_TARGETS))
    SWIFT_TEST_TARGETS=($(get_host_specific_variable ${host} SWIFT_TEST_TARGETS))

    # Validate the parameters match.
    if [[ "${SWIFT_STDLIB_TARGETS[*]}" != "${LEGACY_SWIFT_STDLIB_TARGETS[*]}" ]]; then
        printf "error: invalid build-script refactor for 'SWIFT_STDLIB_TARGETS': '%s' vs '%s'\n" "${SWIFT_STDLIB_TARGETS[*]}" "${LEGACY_SWIFT_STDLIB_TARGETS[*]}"
        exit 1
    fi
    if [[ "${SWIFT_SDKS[*]}" != "${LEGACY_SWIFT_SDKS[*]}" ]]; then
        printf "error: invalid build-script for 'SWIFT_SDKS' refactor: '%s' vs '%s'\n" "${SWIFT_SDKS[*]}" "${LEGACY_SWIFT_SDKS[*]}"
        exit 1
    fi
    if [[ "${SWIFT_BENCHMARK_TARGETS[*]}" != "${LEGACY_SWIFT_BENCHMARK_TARGETS[*]}" ]]; then
        printf "error: invalid build-script refactor for 'SWIFT_BENCHMARK_TARGETS': '%s' vs '%s'\n" "${SWIFT_BENCHMARK_TARGETS[*]}" "${LEGACY_SWIFT_BENCHMARK_TARGETS[*]}"
        exit 1
    fi
    if [[ "${SWIFT_RUN_BENCHMARK_TARGETS[*]}" != "${LEGACY_SWIFT_RUN_BENCHMARK_TARGETS[*]}" ]]; then
        printf "error: invalid build-script refactor for 'SWIFT_RUN_BENCHMARK_TARGETS': '%s' vs '%s'\n" "${SWIFT_RUN_BENCHMARK_TARGETS[*]}" "${LEGACY_SWIFT_RUN_BENCHMARK_TARGETS[*]}"
        exit 1
    fi
    if [[ "${SWIFT_TEST_TARGETS[*]}" != "${LEGACY_SWIFT_TEST_TARGETS[*]}" ]]; then
        printf "error: invalid build-script refactor for 'SWIFT_TEST_TARGETS': '%s' vs '%s'\n" "${SWIFT_TEST_TARGETS[*]}" "${LEGACY_SWIFT_TEST_TARGETS[*]}"
        exit 1
    fi
}


COMMON_C_FLAGS=" -Wno-unknown-warning-option -Werror=unguarded-availability-new"

# Convert to an array.
eval COMMON_CMAKE_OPTIONS=(${COMMON_CMAKE_OPTIONS})
eval EXTRA_CMAKE_OPTIONS=(${EXTRA_CMAKE_OPTIONS})
eval BUILD_ARGS=(${BUILD_ARGS})

eval CMAKE_BUILD=("${DISTCC_PUMP}" "${CMAKE}" "--build")


if [[ "${CMAKE_GENERATOR}" == "Xcode" ]]; then
    BUILD_TARGET_FLAG="-target"
fi

function build_directory() {
    host=$1
    product=$2
    echo "${BUILD_DIR}/${product}-${host}"
}

function build_directory_bin() {
    host=$1
    product=$2
    root="$(build_directory ${host} ${product})"
    if [[ "${CMAKE_GENERATOR}" == "Xcode" ]] ; then
        case ${product} in
            cmark)
                echo "${root}/${CMARK_BUILD_TYPE}/bin"
                ;;
            llvm)
                echo "${root}/${LLVM_BUILD_TYPE}/bin"
                ;;
            libcxx)
                # Reuse LLVM's build type.
                echo "${root}/${LLVM_BUILD_TYPE}/bin"
                ;;
            swift)
                echo "${root}/${SWIFT_BUILD_TYPE}/bin"
                ;;
            lldb)
                ;;
            llbuild)
                echo "${root}/${LLBUILD_BUILD_TYPE}/bin"
                ;;
            swiftpm)
                echo "${root}/${SWIFTPM_BUILD_TYPE}/bin"
                ;;
            swiftsyntax)
                echo "${root}/${SWIFTSYNTAX_BUILD_TYPE}/bin"
                ;;
            skstresstester)
                echo "${root}/${SKSTRESSTESTER_BUILD_TYPE}/bin"
                ;;
            swiftevolve)
                echo "${root}/${SWIFTEVOLVE_BUILD_TYPE}/bin"
                ;;
            xctest)
                echo "${root}/${XCTEST_BUILD_TYPE}/bin"
                ;;
            foundation|foundation_static)
                echo "${root}/${FOUNDATION_BUILD_TYPE}/bin"
                ;;
            libdispatch|libdispatch_static)
                echo "${root}/${LIBDISPATCH_BUILD_TYPE}/bin"
                ;;
            libicu)
                ;;
            playgroundsupport)
                echo "${root}/${PLAYGROUNDSUPPORT_BUILD_TYPE}/bin"
                ;;
            *)
                echo "error: unknown product: ${product}"
                exit 1
                ;;
        esac
    else
        if [[ "${product}" == "swiftpm" ]] ; then
            set_swiftpm_bootstrap_command
            echo "$(${swiftpm_bootstrap_command[@]} --show-bin-path)"
        else
            echo "${root}/bin"
        fi
    fi
}

function is_cmake_release_build_type() {
    if [[ "$1" == "Release" || "$1" == "RelWithDebInfo" ]] ; then
        echo 1
    fi
}

function is_cmake_debuginfo_build_type() {
    if [[ "$1" == "Debug" || "$1" == "RelWithDebInfo" ]] ; then
        echo 1
    fi
}

function common_cross_c_flags() {
    echo -n "${COMMON_C_FLAGS}"

    case $1 in
        iphonesimulator-i386)
            echo -n " -arch i386 -mios-simulator-version-min=${DARWIN_DEPLOYMENT_VERSION_IOS}"
            ;;
        iphonesimulator-x86_64)
            echo -n " -arch x86_64 -mios-simulator-version-min=${DARWIN_DEPLOYMENT_VERSION_IOS}"
            ;;
        iphoneos-armv7)
            echo -n " -arch armv7 -miphoneos-version-min=${DARWIN_DEPLOYMENT_VERSION_IOS}"
            ;;
        iphoneos-armv7s)
            echo -n " -arch armv7s -miphoneos-version-min=${DARWIN_DEPLOYMENT_VERSION_IOS}"
            ;;
        iphoneos-arm64)
            echo -n " -arch arm64 -miphoneos-version-min=${DARWIN_DEPLOYMENT_VERSION_IOS}"
            ;;
        appletvsimulator-x86_64)
            echo -n " -arch x86_64 -mtvos-simulator-version-min=${DARWIN_DEPLOYMENT_VERSION_TVOS}"
            ;;
        appletvos-arm64)
            echo -n " -arch arm64 -mtvos-version-min=${DARWIN_DEPLOYMENT_VERSION_TVOS}"
            ;;
        watchsimulator-i386)
            echo -n " -arch i386 -mwatchos-simulator-version-min=${DARWIN_DEPLOYMENT_VERSION_WATCHOS}"
            ;;
        watchos-armv7k)
            echo -n " -arch armv7k -mwatchos-version-min=${DARWIN_DEPLOYMENT_VERSION_WATCHOS}"
            ;;
        android-armv7)
            echo -n " -arch armv7"
            ;;
        android-arm64)
            echo -n " -arch aarch64"
            ;;
    esac
}

function llvm_c_flags() {
    echo -n " $(common_cross_c_flags $1)"
    if [[ $(is_cmake_release_build_type "${LLVM_BUILD_TYPE}") ]] ; then
        echo -n " -fno-stack-protector"
    fi
    if [[ $(is_cmake_debuginfo_build_type "${LLVM_BUILD_TYPE}") ]] ; then
        if [[ $(is_llvm_lto_enabled) == "TRUE" ]] ; then
            echo -n " -gline-tables-only"
        else
            echo -n " -g"
        fi
    fi
}

function cmark_c_flags() {
    echo -n " $(common_cross_c_flags $1)"
    if [[ $(is_cmake_release_build_type "${CMARK_BUILD_TYPE}") ]] ; then
        echo -n " -fno-stack-protector"
    fi
}

function swift_c_flags() {
    # Don't pass common_cross_c_flags to Swift because CMake code in the Swift
    # project is itself aware of cross-compilation for the host tools and
    # standard library.
    echo -n "${COMMON_C_FLAGS}"
    if [[ $(is_cmake_release_build_type "${SWIFT_BUILD_TYPE}") ]] ; then
        echo -n " -fno-stack-protector"
    fi
    if [[ "$(true_false "${SWIFT_STDLIB_USE_NONATOMIC_RC}")" == "TRUE" ]]; then
        echo -n " -DSWIFT_STDLIB_USE_NONATOMIC_RC"
    fi
}

function cmake_config_opt() {
    product=$1
    if [[ "${CMAKE_GENERATOR}" == "Xcode" ]] ; then
        # CMake automatically adds --target ALL_BUILD if we don't pass this.
        echo "--target ZERO_CHECK "
        case ${product} in
            cmark)
                echo "--config ${CMARK_BUILD_TYPE}"
                ;;
            llvm)
                echo "--config ${LLVM_BUILD_TYPE}"
                ;;
            libcxx)
                # Reuse LLVM's build type.
                echo "--config ${LLVM_BUILD_TYPE}"
                ;;
            swift)
                echo "--config ${SWIFT_BUILD_TYPE}"
                ;;
            lldb)
                ;;
            llbuild)
                echo "--config ${LLBUILD_BUILD_TYPE}"
                ;;
            swiftpm)
                echo "--config ${SWIFTPM_BUILD_TYPE}"
                ;;
            swiftsyntax)
                echo "--config ${SWIFTSYNTAX_BUILD_TYPE}"
                ;;
            skstresstester)
                echo "--config ${SKSTRESSTESTER_BUILD_TYPE}"
                ;;
            swiftevolve)
                echo "--config ${SWIFTEVOLVE_BUILD_TYPE}"
                ;;
            xctest)
                echo "--config ${XCTEST_BUILD_TYPE}"
                ;;
            foundation|foundation_static)
                echo "--config ${FOUNDATION_BUILD_TYPE}"
                ;;
            libdispatch|libdispatch_static)
                echo "--config ${LIBDISPATCH_BUILD_TYPE}"
                ;;
            libicu)
                ;;
            playgroundsupport)
                echo "--config ${PLAYGROUNDSUPPORT_BUILD_TYPE}"
                ;;
            *)
                echo "error: unknown product: ${product}"
                exit 1
                ;;
        esac
    fi
}

function set_swiftpm_bootstrap_command() {
    if [[ -n "${swiftpm_bootstrap_command[@]}" ]]; then
        # Already set.
        return
    fi

    SWIFTC_BIN="$(build_directory_bin ${LOCAL_HOST} swift)/swiftc"
    LLBUILD_BIN="$(build_directory_bin ${LOCAL_HOST} llbuild)/swift-build-tool"
    if [[ ! "${SKIP_BUILD_FOUNDATION}" ]] ; then
        FOUNDATION_BUILD_DIR=$(build_directory ${host} foundation)
        if [[ ! "${SKIP_BUILD_LIBDISPATCH}" ]] ; then
            LIBDISPATCH_BUILD_DIR="$(build_directory ${host} libdispatch)"
            LIBDISPATCH_BUILD_ARGS="--libdispatch-source-dir=${LIBDISPATCH_SOURCE_DIR} --libdispatch-build-dir=${LIBDISPATCH_BUILD_DIR}"
        fi
        if [[ ! "${SKIP_BUILD_LIBICU}" ]] ; then
            LIBICU_BUILD_DIR="$(build_directory ${host} libicu)"
        fi
        if [[ ! "${SKIP_BUILD_XCTEST}" ]] ; then
            XCTEST_BUILD_DIR=$(build_directory ${host} xctest)
        fi
    fi
    if [ "${SKIP_BUILD_LLBUILD}" ]; then
        echo "Error: Cannot build swiftpm without llbuild (swift-build-tool)."
        exit 1
    fi
    if [[ "${CMAKE_GENERATOR}" == "Xcode" ]]; then
        echo "Error: Cannot build swiftpm when llbuild is built using Xcode."
        exit 1
    fi
    swiftpm_bootstrap_command=("${SWIFTPM_SOURCE_DIR}/Utilities/bootstrap" "${swiftpm_bootstrap_options[@]}")
    # Add --release if we have to build in release mode.
    if [[ "${SWIFTPM_BUILD_TYPE}" ==  "Release" ]] ; then
        swiftpm_bootstrap_command+=(--release)
    fi
    if [[ "${VERBOSE_BUILD}" ]] ; then
        swiftpm_bootstrap_command+=(-v)
    fi
    # FIXME CROSSCOMPILING:
    # SwiftPM needs to be told about the target, sysroot and linker to use
    # when cross-compiling
    swiftpm_bootstrap_command+=(
        --swiftc="${SWIFTC_BIN}"
        --sbt="${LLBUILD_BIN}"
        --build="$(build_directory ${host} swiftpm)")

    # Add flags to link llbuild.
    LLBUILD_BUILD_DIR="$(build_directory ${host} llbuild)"
    swiftpm_bootstrap_command+=(
        --link-llbuild
        --llbuild-source-dir="${LLBUILD_SOURCE_DIR}"
        --llbuild-build-dir="${LLBUILD_BUILD_DIR}"
    )

    if [[ ! "${SKIP_BUILD_FOUNDATION}" ]] ; then
        swiftpm_bootstrap_command+=( --foundation="${FOUNDATION_BUILD_DIR}" )
        if [[ ! "${SKIP_BUILD_LIBDISPATCH}" ]] ; then
            swiftpm_bootstrap_command+=(
                $LIBDISPATCH_BUILD_ARGS)
        fi
        if [[ ! "${SKIP_BUILD_XCTEST}" ]] ; then
            swiftpm_bootstrap_command+=(
                --xctest="${XCTEST_BUILD_DIR}")
        fi
    fi
}

function swiftpm_find_tool() {
    tool=$1
    if [[ "${SKIP_BUILD_SWIFTPM}" || "${BUILD_LIBPARSER_ONLY}" ]]; then
        echo "$(xcrun_find_tool ${tool})"
    else
        echo "$(build_directory_bin ${LOCAL_HOST} swiftpm)/${tool}"
    fi
}

function set_swiftsyntax_build_command() {
    if [ "${BUILD_LIBPARSER_ONLY}" ]; then
        # we don't have a compiler built so we have to use the one in the environment.
        SWIFTC_BIN="$(xcrun_find_tool swiftc)"
    else
        SWIFTC_BIN="$(build_directory_bin ${LOCAL_HOST} swift)/swiftc"
    fi

    swiftsyntax_build_command=("${SWIFTSYNTAX_SOURCE_DIR}/build-script.py")
    # Add --release if we have to build in release mode.
    if [[ $(is_cmake_release_build_type "${SWIFTSYNTAX_BUILD_TYPE}") ]] ; then
        swiftsyntax_build_command+=(--release)
    fi
    if [[ "${VERBOSE_BUILD}" ]] ; then
        swiftsyntax_build_command+=(-v)
    fi
    swiftsyntax_build_command+=(
        --build-dir="$(build_directory ${host} swiftsyntax)"
        --swift-build-exec="$(swiftpm_find_tool swift-build)"
        --swift-test-exec="$(swiftpm_find_tool swift-test)"
        --swiftc-exec="${SWIFTC_BIN}"
        --syntax-parser-header-dir="${SWIFT_SOURCE_DIR}/include/swift-c/SyntaxParser"
        --syntax-parser-lib-dir="$(build_directory ${host} swift)/lib"
        --swift-syntax-test-exec="$(build_directory_bin ${LOCAL_HOST} swift)/swift-syntax-test"
        --filecheck-exec="$(build_directory_bin ${LOCAL_HOST} llvm)/FileCheck")
}

function set_stresstester_build_script_helper_command() {
    local package_name="$1"
    local package_build_type="$2"
    local package_build_dir="$3"

    if [ "${SKIP_BUILD_SWIFTSYNTAX}" ]; then
        echo "Error: Cannot build $package_name without SwiftSyntax."
        exit 1
    fi

    local swiftsyntax_config="debug"
    if [[ $(is_cmake_release_build_type "${SWIFTSYNTAX_BUILD_TYPE}") ]] ; then
        swiftsyntax_config="release"
    fi
    local config="debug"
    if [[ $(is_cmake_release_build_type "${package_build_type}") ]] ; then
        config="release"
    fi

    stresstester_build_script_helper_command=("${STRESSTEST_PACKAGE_DIR}/build-script-helper.py")
    if [[ "${VERBOSE_BUILD}" ]] ; then
        stresstester_build_script_helper_command+=(-v)
    fi

    stresstester_build_script_helper_command+=(
        --package-dir="${package_name}"
        --build-dir="${package_build_dir}"
        --swiftc-exec="$(build_directory_bin ${LOCAL_HOST} swift)/swiftc"
        --swift-build-exec="$(swiftpm_find_tool swift-build)"
        --swift-test-exec="$(swiftpm_find_tool swift-test)"
        --syntax-parser-header-dir="${SWIFT_SOURCE_DIR}/include/swift-c/SyntaxParser"
        --syntax-parser-lib-dir="$(build_directory ${host} swift)/lib"
        --sourcekitd-dir="$(build_directory ${host} swift)/lib"
        --swiftsyntax-dir="$(build_directory ${host} swiftsyntax)/${swiftsyntax_config}"
        --config="${config}")
}

function set_skstresstester_build_command() {
    set_stresstester_build_script_helper_command SourceKitStressTester "${SKSTRESSTESTER_BUILD_TYPE}" "$(build_directory ${host} skstresstester)"
    skstresstester_build_command=("${stresstester_build_script_helper_command[@]}")
}

function set_swiftevolve_build_command() {
    set_stresstester_build_script_helper_command SwiftEvolve "${SWIFTEVOLVE_BUILD_TYPE}" "$(build_directory ${host} swiftevolve)"
    swiftevolve_build_command=("${stresstester_build_script_helper_command[@]}")
}

#
# Configure and build each product
#
# Start with native deployment targets because the resulting tools are used during cross-compilation.


for host in "${ALL_HOSTS[@]}"; do
    # Skip this pass when the only action to execute can't match.
    if ! [[ $(should_execute_host_actions_for_phase ${host} build) ]]; then
        continue
    fi

    calculate_targets_for_host $host

    set_build_options_for_host $host

    # Don't echo anything if only executing an individual action.
    if [[ "${ONLY_EXECUTE}" = "all" ]]; then
        echo "Building the standard library for: ${SWIFT_STDLIB_TARGETS[@]}"
        if [[ "${SWIFT_TEST_TARGETS[@]}" ]] && ! [[ "${SKIP_TEST_SWIFT}" ]]; then
            echo "Running Swift tests for: ${SWIFT_TEST_TARGETS[@]}"
        fi
        if ! [[ "${SKIP_TEST_BENCHMARKS}" ]] &&
             [[ "${SWIFT_RUN_BENCHMARK_TARGETS[@]}" ]]; then
            echo "Running Swift benchmarks for: ${SWIFT_RUN_BENCHMARK_TARGETS[@]}"
        fi
    fi

    common_cmake_options_host=("${COMMON_CMAKE_OPTIONS[@]}")

    if [[ $(is_cross_tools_host ${host}) ]] ; then

        if [[ "${CROSS_COMPILE_WITH_HOST_TOOLS}" ]]; then
            # Optionally use the freshly-built host copy of clang to build
            # for foreign hosts.
            common_cmake_options_host+=(
                -DCMAKE_C_COMPILER="$(build_directory ${LOCAL_HOST} llvm)/bin/clang"
                -DCMAKE_CXX_COMPILER="$(build_directory ${LOCAL_HOST} llvm)/bin/clang++"
            )
        fi

        # CMake can't relink when using Ninja, but that's okay -
        # we don't need a build-local rpath because we can't run cross-compiled products
        if [[ "${CMAKE_GENERATOR}" == "Ninja" ]]; then
            common_cmake_options_host+=(
                -DCMAKE_BUILD_WITH_INSTALL_RPATH="1"
            )
        fi
    fi

    llvm_cmake_options=(
        "${llvm_cmake_options[@]}"
        -DCMAKE_INSTALL_PREFIX:PATH="$(get_host_install_prefix ${host})"
        -DINTERNAL_INSTALL_PREFIX="local"
    )

    if [[ "${DARWIN_TOOLCHAIN_VERSION}" ]] ; then
        swift_cmake_options=(
            "${swift_cmake_options[@]}"
            -DDARWIN_TOOLCHAIN_VERSION="${DARWIN_TOOLCHAIN_VERSION}"
        )
    fi

    if [[ "${ENABLE_ASAN}" || "$(uname -s)" == "Linux" ]] ; then
        swift_cmake_options=(
            "${swift_cmake_options[@]}"
            -DSWIFT_SOURCEKIT_USE_INPROC_LIBRARY:BOOL=TRUE
        )
    fi

    if [[ "${DARWIN_CRASH_REPORTER_CLIENT}" ]] ; then
        swift_cmake_options=(
            "${swift_cmake_options[@]}"
            -DSWIFT_RUNTIME_CRASH_REPORTER_CLIENT:BOOL=TRUE
        )
    fi

    swift_cmake_options=(
        "${swift_cmake_options[@]}"
        -DSWIFT_DARWIN_XCRUN_TOOLCHAIN:STRING="${DARWIN_XCRUN_TOOLCHAIN}"
    )

    if [[ "${DARWIN_STDLIB_INSTALL_NAME_DIR}" ]] ; then
        swift_cmake_options=(
            "${swift_cmake_options[@]}"
            -DSWIFT_DARWIN_STDLIB_INSTALL_NAME_DIR:STRING="${DARWIN_STDLIB_INSTALL_NAME_DIR}"
        )
    fi

    if [[ "${EXTRA_SWIFT_ARGS}" ]] ; then
        swift_cmake_options=(
            "${swift_cmake_options[@]}"
            -DSWIFT_EXPERIMENTAL_EXTRA_REGEXP_FLAGS="${EXTRA_SWIFT_ARGS}"
        )
    fi

    swift_cmake_options=(
        "${swift_cmake_options[@]}"
        -DSWIFT_AST_VERIFIER:BOOL=$(true_false "${SWIFT_ENABLE_AST_VERIFIER}")
        -DSWIFT_SIL_VERIFY_ALL:BOOL=$(true_false "${SIL_VERIFY_ALL}")
        -DSWIFT_RUNTIME_ENABLE_LEAK_CHECKER:BOOL=$(true_false "${SWIFT_RUNTIME_ENABLE_LEAK_CHECKER}")
    )

    if [[ "${TEST_PATHS}" ]]; then
        build_dir=$(build_directory ${host} "swift")

        test_paths=()
        for path in ${TEST_PATHS}; do
            test_paths+=(
                "${build_dir}/$(echo ${path} | sed -E "s/^(validation-test|test)/\1-${host}/")"
            )
        done

        swift_cmake_options=(
            "${swift_cmake_options[@]}"
            -DSWIFT_LIT_TEST_PATHS="${test_paths}")
    fi

    if [[ "${SKIP_TEST_SOURCEKIT}" ]] ; then
        swift_cmake_options=(
            "${swift_cmake_options[@]}"
            -DSWIFT_ENABLE_SOURCEKIT_TESTS:BOOL=FALSE
        )
    fi

    for product in "${PRODUCTS[@]}"; do
        # Check if we should perform this action.
        tmp_product=${product}
        if [[ ${tmp_product} == "libdispatch_static" ]]; then
            tmp_product=libdispatch
        fi
        if ! [[ $(should_execute_action "${host}-${tmp_product}-build") ]]; then
            continue
        fi

        unset skip_build
        source_dir_var="$(toupper ${product})_SOURCE_DIR"
        source_dir=${!source_dir_var}
        build_dir=$(build_directory ${host} ${product})
        build_targets=(all)

        cmake_options=("${common_cmake_options_host[@]}")

        llvm_build_dir=$(build_directory ${host} llvm)
        module_cache="${build_dir}/module-cache"

        # Add any specific cmake options specified by build-script
        product_cmake_options_name=$(to_varname "${product}")_CMAKE_OPTIONS
        product_cmake_options=(${!product_cmake_options_name}) # convert to array
        cmake_options+=("${product_cmake_options[@]}")

        case ${product} in
            cmark)
                cmake_options=(
                  "${cmake_options[@]}"
                  -DCMAKE_BUILD_TYPE:STRING="${CMARK_BUILD_TYPE}"
                  "${cmark_cmake_options[@]}"
                )
                skip_build=${SKIP_BUILD_CMARK}
                build_targets=(all)
                ;;

            llvm)
                if [ "${BUILD_LLVM}" == "0" ] ; then
                    build_targets=(clean)
                fi
                if [ "${SKIP_BUILD_LLVM}" ] ; then
                    # We can't skip the build completely because the standalone
                    # build of Swift depend on these for building and testing.
                    build_targets=(llvm-tblgen clang-resource-headers intrinsics_gen clang-tablegen-targets)
                    # If we are not performing a toolchain only build, then we
                    # also want to include FileCheck and not for testing
                    # purposes.
                    if [[ ! "${BUILD_TOOLCHAIN_ONLY}" ]] ; then
                      build_targets=(
                          "${build_targets[@]}"
                          FileCheck
                          not
                      )
                    fi
                fi

                if [ "${HOST_LIBTOOL}" ] ; then
                    cmake_options=(
                        "${cmake_options[@]}"
                        -DCMAKE_LIBTOOL:PATH="${HOST_LIBTOOL}"
                    )
                fi

                # Note: we set the variable:
                #
                # LLVM_TOOL_SWIFT_BUILD
                #
                # below because this script builds swift separately, and people
                # often have reasons to symlink the swift directory into
                # llvm/tools, e.g. to build LLDB.
                cmake_options=(
                    "${cmake_options[@]}"
                    -DCMAKE_C_FLAGS="$(llvm_c_flags ${host})"
                    -DCMAKE_CXX_FLAGS="$(llvm_c_flags ${host})"
                    -DCMAKE_C_FLAGS_RELWITHDEBINFO="-O2 -DNDEBUG"
                    -DCMAKE_CXX_FLAGS_RELWITHDEBINFO="-O2 -DNDEBUG"
                    -DCMAKE_BUILD_TYPE:STRING="${LLVM_BUILD_TYPE}"
                    -DLLVM_TOOL_SWIFT_BUILD:BOOL=NO
                    -DLLVM_INCLUDE_DOCS:BOOL=TRUE
                    -DLLVM_ENABLE_LTO:STRING="${LLVM_ENABLE_LTO}"
                    -DCOMPILER_RT_INTERCEPT_LIBDISPATCH=ON
                    "${llvm_cmake_options[@]}"
                )

                if [[ ! -z "${CLANG_TOOLS_EXTRA_SOURCE_DIR}" ]] ; then
                  cmake_options+=(
                    -DLLVM_EXTERNAL_CLANG_TOOLS_EXTRA_SOURCE_DIR="${CLANG_TOOLS_EXTRA_SOURCE_DIR}"
                  )
                fi

                if [[ "${BUILD_TOOLCHAIN_ONLY}" ]]; then
                    cmake_options+=(
                    -DLLVM_BUILD_TOOLS=NO
                    -DLLVM_INSTALL_TOOLCHAIN_ONLY=YES
                    -DLLVM_INCLUDE_TESTS=NO
                    -DCLANG_INCLUDE_TESTS=NO
                    -DLLVM_INCLUDE_UTILS=NO
                    -DLLVM_TOOL_LLI_BUILD=NO
                    -DLLVM_TOOL_LLVM_AR_BUILD=NO
                    -DCLANG_TOOL_CLANG_CHECK_BUILD=NO
                    -DCLANG_TOOL_ARCMT_TEST_BUILD=NO
                    -DCLANG_TOOL_C_ARCMT_TEST_BUILD=NO
                    -DCLANG_TOOL_C_INDEX_TEST_BUILD=NO
                    -DCLANG_TOOL_DRIVER_BUILD=$(false_true "${BUILD_RUNTIME_WITH_HOST_COMPILER}")
                    -DCLANG_TOOL_DIAGTOOL_BUILD=NO
                    -DCLANG_TOOL_SCAN_BUILD_BUILD=NO
                    -DCLANG_TOOL_SCAN_VIEW_BUILD=NO
                    -DCLANG_TOOL_CLANG_FORMAT_BUILD=NO
                    )
                fi

                if [[ $(true_false "${LLVM_INCLUDE_TESTS}") == "FALSE" ]]; then
                    cmake_options+=(
                        -DLLVM_INCLUDE_TESTS=NO
                        -DCLANG_INCLUDE_TESTS=NO
                    )
                fi

                if [[ $(is_cross_tools_host ${host}) ]] ; then
                    cmake_options=(
                        "${cmake_options[@]}"
                        -DLLVM_TABLEGEN=$(build_directory "${LOCAL_HOST}" llvm)/bin/llvm-tblgen
                        -DCLANG_TABLEGEN=$(build_directory "${LOCAL_HOST}" llvm)/bin/clang-tblgen
                        -DLLVM_NATIVE_BUILD=$(build_directory "${LOCAL_HOST}" llvm)
                    )
                fi

                ;;

            libcxx)
                build_targets=(cxx-headers)
                cmake_options=(
                    "${cmake_options[@]}"
                    -DCMAKE_C_FLAGS="$(llvm_c_flags ${host})"
                    -DCMAKE_CXX_FLAGS="$(llvm_c_flags ${host})"
                    -DCMAKE_C_FLAGS_RELWITHDEBINFO="-O2 -DNDEBUG"
                    -DCMAKE_CXX_FLAGS_RELWITHDEBINFO="-O2 -DNDEBUG"
                    -DCMAKE_BUILD_TYPE:STRING="${LLVM_BUILD_TYPE}"
                    -DLLVM_INCLUDE_DOCS:BOOL=TRUE
                    -DLLVM_CONFIG_PATH="$(build_directory "${LOCAL_HOST}" llvm)/bin/llvm-config"
                    "${llvm_cmake_options[@]}"
                )

                ;;

            swift)

                if [[ ! "${SKIP_BUILD_ANDROID}" ]]; then
                    cmake_options=(
                        "${cmake_options[@]}"
                        -DSWIFT_ANDROID_NDK_PATH:STRING="${ANDROID_NDK}"
                        -DSWIFT_ANDROID_NDK_GCC_VERSION:STRING="${ANDROID_NDK_GCC_VERSION}"
                        -DSWIFT_ANDROID_API_LEVEL:STRING="${ANDROID_API_LEVEL}"
                        -DSWIFT_ANDROID_${ANDROID_ARCH}_ICU_UC:STRING="${ANDROID_ICU_UC}"
                        -DSWIFT_ANDROID_${ANDROID_ARCH}_ICU_UC_INCLUDE:STRING="${ANDROID_ICU_UC_INCLUDE}"
                        -DSWIFT_ANDROID_${ANDROID_ARCH}_ICU_I18N:STRING="${ANDROID_ICU_I18N}"
                        -DSWIFT_ANDROID_${ANDROID_ARCH}_ICU_I18N_INCLUDE:STRING="${ANDROID_ICU_I18N_INCLUDE}"
                        -DSWIFT_ANDROID_${ANDROID_ARCH}_ICU_DATA:STRING="${ANDROID_ICU_DATA}"
                        -DSWIFT_ANDROID_DEPLOY_DEVICE_PATH:STRING="${ANDROID_DEPLOY_DEVICE_PATH}"
                        -DSWIFT_SDK_ANDROID_ARCHITECTURES:STRING="${ANDROID_ARCH}"
                    )
                fi

                if [[ "${DARWIN_OVERLAY_TARGET}" != "" ]]; then
                    # Split LOCAL_HOST into a pair ``arch-sdk``
                    # Example LOCAL_HOST: macosx-x86_64
                    [[ ${LOCAL_HOST} =~ (.*)-(.*) ]]
                    overlay_target_closure_cmd="${SWIFT_SOURCE_DIR}/utils/find-overlay-deps-closure.sh ${DARWIN_OVERLAY_TARGET} ${BASH_REMATCH[1]} ${BASH_REMATCH[2]}"
                    overlay_target_closure=$($overlay_target_closure_cmd)
                    swift_cmake_options=(
                        "${swift_cmake_options[@]}"
                        "-DSWIFT_OVERLAY_TARGETS:STRING=${overlay_target_closure}"
                    )
                fi

                native_llvm_tools_path=""
                native_clang_tools_path=""
                native_swift_tools_path=""
                if [[ $(is_cross_tools_host ${host}) ]] ; then

                    # Don't build benchmarks and tests when building cross compiler.
                    build_perf_testsuite_this_time=false
                    build_external_perf_testsuite_this_time=false
                    build_tests_this_time=false

                    native_llvm_tools_path="$(build_directory "${LOCAL_HOST}" llvm)/bin"
                    native_clang_tools_path="$(build_directory "${LOCAL_HOST}" llvm)/bin"
                    native_swift_tools_path="$(build_directory "${LOCAL_HOST}" swift)/bin"
                else
                    # FIXME: Why is the next line not using false_true?
                    build_perf_testsuite_this_time=$(true_false "$(not ${SKIP_BUILD_BENCHMARKS})")
                    build_external_perf_testsuite_this_time=$(false_true "${SKIP_BUILD_EXTERNAL_BENCHMARKS}")
                    build_tests_this_time=${SWIFT_INCLUDE_TESTS}
                fi

                # Command-line parameters override any autodetection that we
                # might have done.
                if [[ "${NATIVE_LLVM_TOOLS_PATH}" ]] ; then
                    native_llvm_tools_path="${NATIVE_LLVM_TOOLS_PATH}"
                fi
                if [[ "${NATIVE_CLANG_TOOLS_PATH}" ]] ; then
                    native_clang_tools_path="${NATIVE_CLANG_TOOLS_PATH}"
                fi
                if [[ "${NATIVE_SWIFT_TOOLS_PATH}" ]] ; then
                    native_swift_tools_path="${NATIVE_SWIFT_TOOLS_PATH}"
                fi

                if [ "${BUILD_LLVM}" == "0" ] ; then
                    cmake_options=(
                        "${cmake_options[@]}"
                        -DLLVM_TOOLS_BINARY_DIR:PATH=/tmp/dummy
                    )
                fi

                if [ "${HOST_LIPO}" ] ; then
                    cmake_options=(
                        "${cmake_options[@]}"
                        -DSWIFT_LIPO:PATH="${HOST_LIPO}"
                    )
                fi

                if [ "${SWIFT_ENABLE_RUNTIME_FUNCTION_COUNTERS}" == "" ] ; then
                    SWIFT_ENABLE_RUNTIME_FUNCTION_COUNTERS="${SWIFT_STDLIB_ENABLE_ASSERTIONS}"
                fi


                cmake_options=(
                    "${cmake_options[@]}"
                    -DCMAKE_C_FLAGS="$(swift_c_flags ${host})"
                    -DCMAKE_CXX_FLAGS="$(swift_c_flags ${host})"
                    -DCMAKE_C_FLAGS_RELWITHDEBINFO="-O2 -DNDEBUG"
                    -DCMAKE_CXX_FLAGS_RELWITHDEBINFO="-O2 -DNDEBUG"
                    -DCMAKE_BUILD_TYPE:STRING="${SWIFT_BUILD_TYPE}"
                    -DLLVM_ENABLE_ASSERTIONS:BOOL=$(true_false "${SWIFT_ENABLE_ASSERTIONS}")
                    -DSWIFT_ANALYZE_CODE_COVERAGE:STRING=$(toupper "${SWIFT_ANALYZE_CODE_COVERAGE}")
                    -DSWIFT_STDLIB_BUILD_TYPE:STRING="${SWIFT_STDLIB_BUILD_TYPE}"
                    -DSWIFT_STDLIB_ASSERTIONS:BOOL=$(true_false "${SWIFT_STDLIB_ENABLE_ASSERTIONS}")
                    -DSWIFT_STDLIB_USE_NONATOMIC_RC:BOOL=$(true_false "${SWIFT_STDLIB_USE_NONATOMIC_RC}")
                    -DSWIFT_ENABLE_RUNTIME_FUNCTION_COUNTERS:BOOL=$(true_false "${SWIFT_ENABLE_RUNTIME_FUNCTION_COUNTERS}")
                    -DSWIFT_NATIVE_LLVM_TOOLS_PATH:STRING="${native_llvm_tools_path}"
                    -DSWIFT_NATIVE_CLANG_TOOLS_PATH:STRING="${native_clang_tools_path}"
                    -DSWIFT_NATIVE_SWIFT_TOOLS_PATH:STRING="${native_swift_tools_path}"
                    -DSWIFT_INCLUDE_TOOLS:BOOL=$(true_false "${BUILD_SWIFT_TOOLS}")
                    -DSWIFT_BUILD_REMOTE_MIRROR:BOOL=$(true_false "${BUILD_SWIFT_REMOTE_MIRROR}")
                    -DSWIFT_STDLIB_SIL_DEBUGGING:BOOL=$(true_false "${BUILD_SIL_DEBUGGING_STDLIB}")
                    -DSWIFT_CHECK_INCREMENTAL_COMPILATION:BOOL=$(true_false "${CHECK_INCREMENTAL_COMPILATION}")
                    -DSWIFT_REPORT_STATISTICS:BOOL=$(true_false "${REPORT_STATISTICS}")
                    -DSWIFT_BUILD_DYNAMIC_STDLIB:BOOL=$(true_false "${BUILD_SWIFT_DYNAMIC_STDLIB}")
                    -DSWIFT_BUILD_STATIC_STDLIB:BOOL=$(true_false "${BUILD_SWIFT_STATIC_STDLIB}")
                    -DSWIFT_BUILD_DYNAMIC_SDK_OVERLAY:BOOL=$(true_false "${BUILD_SWIFT_DYNAMIC_SDK_OVERLAY}")
                    -DSWIFT_BUILD_STATIC_SDK_OVERLAY:BOOL=$(true_false "${BUILD_SWIFT_STATIC_SDK_OVERLAY}")
                    -DSWIFT_BUILD_PERF_TESTSUITE:BOOL=$(true_false "${build_perf_testsuite_this_time}")
                    -DSWIFT_BUILD_EXTERNAL_PERF_TESTSUITE:BOOL=$(true_false "${build_external_perf_testsuite_this_time}")
                    -DSWIFT_BUILD_EXAMPLES:BOOL=$(true_false "${BUILD_SWIFT_EXAMPLES}")
                    -DSWIFT_INCLUDE_TESTS:BOOL=$(true_false "${build_tests_this_time}")
                    -DSWIFT_EMBED_BITCODE_SECTION:BOOL=$(true_false "${EMBED_BITCODE_SECTION}")
                    -DSWIFT_TOOLS_ENABLE_LTO:STRING="${SWIFT_TOOLS_ENABLE_LTO}"
                    -DSWIFT_BUILD_RUNTIME_WITH_HOST_COMPILER:BOOL=$(true_false "${BUILD_RUNTIME_WITH_HOST_COMPILER}")
                    -DLIBDISPATCH_CMAKE_BUILD_TYPE:STRING="${LIBDISPATCH_BUILD_TYPE}"
                    "${swift_cmake_options[@]}"
                )

                if [[ "${BUILD_TOOLCHAIN_ONLY}" ]]; then
                    cmake_options+=(
                    -DSWIFT_TOOL_SIL_OPT_BUILD=FALSE
                    -DSWIFT_TOOL_SWIFT_IDE_TEST_BUILD=FALSE
                    -DSWIFT_TOOL_SWIFT_REMOTEAST_TEST_BUILD=FALSE
                    -DSWIFT_TOOL_LLDB_MODULEIMPORT_TEST_BUILD=FALSE
                    -DSWIFT_TOOL_SIL_EXTRACT_BUILD=FALSE
                    -DSWIFT_TOOL_SWIFT_LLVM_OPT_BUILD=FALSE
                    -DSWIFT_TOOL_SWIFT_SDK_ANALYZER_BUILD=FALSE
                    -DSWIFT_TOOL_SWIFT_SDK_DIGESTER_BUILD=FALSE
                    -DSWIFT_TOOL_SOURCEKITD_TEST_BUILD=FALSE
                    -DSWIFT_TOOL_SOURCEKITD_REPL_BUILD=FALSE
                    -DSWIFT_TOOL_COMPLETE_TEST_BUILD=FALSE
                    -DSWIFT_TOOL_SWIFT_REFLECTION_DUMP_BUILD=FALSE
                    )
                fi

                cmake_options=(
                    "${cmake_options[@]}"
                    -DCMAKE_INSTALL_PREFIX:PATH="$(get_host_install_prefix ${host})"
                    -DClang_DIR:PATH=${llvm_build_dir}/lib/cmake/clang
                    -DLLVM_DIR:PATH=${llvm_build_dir}/lib/cmake/llvm
                    -DSWIFT_PATH_TO_CMARK_SOURCE:PATH="${CMARK_SOURCE_DIR}"
                    -DSWIFT_PATH_TO_CMARK_BUILD:PATH="$(build_directory ${host} cmark)"
                    -DSWIFT_PATH_TO_LIBDISPATCH_SOURCE:PATH="${LIBDISPATCH_SOURCE_DIR}"
                    -DSWIFT_PATH_TO_LIBDISPATCH_BUILD:PATH="$(build_directory ${host} libdispatch)"
                )

                if [[ ! "${SKIP_BUILD_LIBICU}" ]] ; then
                    LIBICU_BUILD_DIR="$(build_directory ${host} libicu)"
                    ICU_TMPINSTALL=${LIBICU_BUILD_DIR}/tmp_install
                    cmake_options=(
                        "${cmake_options[@]}"
                        -DSWIFT_PATH_TO_LIBICU_SOURCE:PATH="${LIBICU_SOURCE_DIR}"
                        -DSWIFT_PATH_TO_LIBICU_BUILD:PATH="${LIBICU_BUILD_DIR}"
                        -DSWIFT_${SWIFT_HOST_VARIANT_SDK}_${SWIFT_HOST_VARIANT_ARCH}_ICU_UC_INCLUDE:STRING="${ICU_TMPINSTALL}/include"
                        -DSWIFT_${SWIFT_HOST_VARIANT_SDK}_${SWIFT_HOST_VARIANT_ARCH}_ICU_I18N_INCLUDE:STRING="${ICU_TMPINSTALL}/include"
                        -DSWIFT_${SWIFT_HOST_VARIANT_SDK}_${SWIFT_HOST_VARIANT_ARCH}_ICU_STATICLIB:BOOL=TRUE
                    )
                fi

                if [[ "${CMAKE_GENERATOR}" == "Xcode" ]] ; then
                    cmake_options=(
                        "${cmake_options[@]}"
                        -DSWIFT_CMARK_LIBRARY_DIR:PATH=$(build_directory ${host} cmark)/src/${CMARK_BUILD_TYPE}
                    )
                else
                    cmake_options=(
                        "${cmake_options[@]}"
                        -DSWIFT_CMARK_LIBRARY_DIR:PATH=$(build_directory ${host} cmark)/src
                    )
                fi

                if [[ "${SWIFT_SDKS}" ]] ; then
                    cmake_options=(
                        "${cmake_options[@]}"
                        -DSWIFT_SDKS:STRING="$(join ";" ${SWIFT_SDKS[@]})"
                    )
                fi
                if [[ "${SWIFT_PRIMARY_VARIANT_SDK}" ]] ; then
                    cmake_options=(
                        "${cmake_options[@]}"
                        -DSWIFT_PRIMARY_VARIANT_SDK:STRING="${SWIFT_PRIMARY_VARIANT_SDK}"
                        -DSWIFT_PRIMARY_VARIANT_ARCH:STRING="${SWIFT_PRIMARY_VARIANT_ARCH}"
                    )
                fi

                if [ "${SWIFT_INSTALL_COMPONENTS}" ] ; then
                    cmake_options=(
                        "${cmake_options[@]}"
                        -DSWIFT_INSTALL_COMPONENTS:STRING="${SWIFT_INSTALL_COMPONENTS}"
                    )
                fi

                if contains_product "lldb" ; then
                    lldb_build_dir=$(build_directory ${host} lldb)
                    cmake_options=(
                        "${cmake_options[@]}"
                        -DLLDB_ENABLE:BOOL=TRUE
                        -DLLDB_BUILD_DIR:STRING="${lldb_build_dir}"
                    )
                fi

                build_targets=(all "${SWIFT_STDLIB_TARGETS[@]}")
                if [[ $(true_false "${build_perf_testsuite_this_time}") == "TRUE" ]]; then
                    native_swift_tools_path="$(build_directory_bin ${LOCAL_HOST} swift)"
                    cmake_options=(
                        "${cmake_options[@]}"
                        -DSWIFT_EXEC:STRING="${native_swift_tools_path}/swiftc"
                    )
                    build_targets=("${build_targets[@]}"
                                   "${SWIFT_BENCHMARK_TARGETS[@]}")
                fi
                if [ "${BUILD_LIBPARSER_ONLY}" ]; then
                    build_targets=(libSwiftSyntaxParser)
                    if [ "${LIBPARSER_VER}" ] ; then
                      cmake_options=(
                          "${cmake_options[@]}"
                          -DSWIFT_LIBPARSER_VER:STRING="${LIBPARSER_VER}"
                      )
                    fi
                fi
                skip_build=${SKIP_BUILD_SWIFT}
                ;;
            lldb)
                if [ ! -d "${LLDB_SOURCE_DIR}" ]; then
                    echo "error: lldb not found in ${LLDB_SOURCE_DIR}"
                    exit 1
                fi
                if [[ "${CMAKE_GENERATOR}" != "Ninja" ]] ; then
                    echo "error: lldb can only build with ninja"
                    exit 1
                fi
                cmark_build_dir=$(build_directory ${host} cmark)
                lldb_build_dir=$(build_directory ${host} lldb)
                swift_build_dir=$(build_directory ${host} swift)

                # Add any lldb extra cmake arguments here.

                cmake_options=(
                    "${cmake_options[@]}"
                    "${lldb_cmake_options[@]}"
                    )

                if [ ! -z "${LLDB_EXTRA_CMAKE_ARGS}" ]; then
                    cmake_options=(
                        "${cmake_options[@]}"
                        ${LLDB_EXTRA_CMAKE_ARGS}
                        )
                fi

                # Figure out if we think this is a buildbot build.
                # This will influence the lldb version line.
                if [ ! -z "${JENKINS_HOME}" -a ! -z "${JOB_NAME}" -a ! -z "${BUILD_NUMBER}" ]; then
                    LLDB_IS_BUILDBOT_BUILD=1
                else
                    LLDB_IS_BUILDBOT_BUILD=0
                fi

                # Get the build date
                LLDB_BUILD_DATE=$(date +%Y-%m-%d)


                if [[ "$(uname -s)" == "Darwin" ]] ; then
                  cmake_cache="Apple-lldb-macOS.cmake"
                else
                  cmake_cache="Apple-lldb-Linux.cmake"
                fi

<<<<<<< HEAD
                cmake_options=(
                    "${cmake_options[@]}"
                    -C${LLDB_SOURCE_DIR}/cmake/caches/${cmake_cache}
                    -DCMAKE_BUILD_TYPE:STRING="${LLDB_BUILD_TYPE}"
                    -DLLDB_SWIFTC:PATH="$(build_directory ${LOCAL_HOST} swift)/bin/swiftc"
                    -DLLDB_SWIFT_LIBS:PATH="$(build_directory ${LOCAL_HOST} swift)/lib/swift"
                    -DCMAKE_INSTALL_PREFIX:PATH="$(get_host_install_prefix ${host})"
                    -DLLVM_DIR:PATH=${llvm_build_dir}/lib/cmake/llvm
                    -DClang_DIR:PATH=${llvm_build_dir}/lib/cmake/clang
                    -DSwift_DIR:PATH=${swift_build_dir}/lib/cmake/swift
                    -DLLDB_PATH_TO_SWIFT_SOURCE:PATH="${SWIFT_SOURCE_DIR}"
                    -DLLDB_IS_BUILDBOT_BUILD:BOOL="${LLDB_IS_BUILDBOT_BUILD}"
                    -DLLDB_BUILD_DATE:STRING="\"${LLDB_BUILD_DATE}\""
                    -DLLDB_ALLOW_STATIC_BINDINGS:BOOL=1
                    -DLLDB_INCLUDE_TESTS:BOOL=$(false_true ${BUILD_TOOLCHAIN_ONLY})
                )
=======
                  cmake_options=(
                      "${cmake_options[@]}"
                      -C${LLDB_SOURCE_DIR}/cmake/caches/${cmake_cache}
                      -DCMAKE_BUILD_TYPE:STRING="${LLDB_BUILD_TYPE}"
                      -DLLDB_SWIFTC:PATH="$(build_directory ${LOCAL_HOST} swift)/bin/swiftc"
                      -DLLDB_SWIFT_LIBS:PATH="$(build_directory ${LOCAL_HOST} swift)/lib/swift"
                      -DCMAKE_INSTALL_PREFIX:PATH="$(get_host_install_prefix ${host})"
                      -DLLDB_FRAMEWORK_INSTALL_DIR="$(get_host_install_prefix ${host})../System/Library/PrivateFrameworks"
                      -DClang_DIR:PATH=${llvm_build_dir}/lib/cmake/clang
                      -DLLVM_DIR:PATH=${llvm_build_dir}/lib/cmake/llvm
                      -DLLDB_PATH_TO_CLANG_BUILD:PATH="${llvm_build_dir}"
                      -DLLDB_PATH_TO_SWIFT_SOURCE:PATH="${SWIFT_SOURCE_DIR}"
                      -DLLDB_PATH_TO_SWIFT_BUILD:PATH="${swift_build_dir}"
                      -DLLDB_IS_BUILDBOT_BUILD:BOOL="${LLDB_IS_BUILDBOT_BUILD}"
                      -DLLDB_BUILD_DATE:STRING="\"${LLDB_BUILD_DATE}\""
                      -DLLDB_ALLOW_STATIC_BINDINGS:BOOL=1
                      -DLLDB_INCLUDE_TESTS:BOOL=$(false_true ${BUILD_TOOLCHAIN_ONLY})
                  )
>>>>>>> bfbbdc01

                if [[ "$(uname -s)" == "Darwin" ]] ; then
                  cmake_options+=(
                    -DLLDB_CODESIGN_IDENTITY=""
                    -DLLDB_USE_SYSTEM_DEBUGSERVER:BOOL="${LLDB_USE_SYSTEM_DEBUGSERVER}"
                  )
                fi
                ;;
            llbuild)
                cmake_options=(
                    "${cmake_options[@]}"
                    -DCMAKE_INSTALL_PREFIX:PATH="$(get_host_install_prefix ${host})"
                    -DLIT_EXECUTABLE:PATH="${LLVM_SOURCE_DIR}/utils/lit/lit.py"
                    -DFILECHECK_EXECUTABLE:PATH="$(build_directory_bin ${LOCAL_HOST} llvm)/FileCheck"
                    -DCMAKE_BUILD_TYPE:STRING="${LLBUILD_BUILD_TYPE}"
                    -DLLBUILD_ENABLE_ASSERTIONS:BOOL=$(true_false "${LLBUILD_ENABLE_ASSERTIONS}")
                    -DSWIFTC_EXECUTABLE:PATH="$(build_directory_bin ${LOCAL_HOST} swift)/swiftc"
                    -DFOUNDATION_BUILD_DIR:PATH="$(build_directory ${host} foundation)"
                    -DLIBDISPATCH_BUILD_DIR:PATH="$(build_directory ${host} libdispatch)"
                    -DLIBDISPATCH_SOURCE_DIR:PATH="${LIBDISPATCH_SOURCE_DIR}"
                    -DLLBUILD_SUPPORT_BINDINGS:=Swift
                )
                ;;
            swiftpm)
                set_swiftpm_bootstrap_command
                call "${swiftpm_bootstrap_command[@]}"

                # swiftpm installs itself with a bootstrap method. No further cmake building is performed.
                continue
                ;;
            swiftsyntax)
                if [[ "${SKIP_SWIFTSYNTAX_SWIFTSIDE}" ]]; then
                    continue
                fi
                set_swiftsyntax_build_command
                call "${swiftsyntax_build_command[@]}"

                continue
                ;;
            skstresstester)
                if [[ "$(uname -s)" != "Darwin" ]]; then
                    echo "error: unable to build swift-stress-tester on this platform"
                    continue
                fi
                set_skstresstester_build_command
                call "${skstresstester_build_command[@]}"

                continue
                ;;
            swiftevolve)
                if [[ "$(uname -s)" != "Darwin" ]]; then
                    echo "error: unable to build swift-evolve on this platform"
                    continue
                fi
                set_swiftevolve_build_command
                call "${swiftevolve_build_command[@]}"

                continue
                ;;
            xctest)
                SWIFTC_BIN="$(build_directory_bin ${LOCAL_HOST} swift)/swiftc"
                XCTEST_BUILD_DIR=$(build_directory ${host} xctest)
                FOUNDATION_BUILD_DIR=$(build_directory ${host} foundation)
                SWIFT_BUILD_DIR=$(build_directory ${host} swift)

                case "${host}" in
                macosx-*)
                  # Staging: require opt-in for building with dispatch
                  if [[ ! "${SKIP_BUILD_LIBDISPATCH}" ]] ; then
                      LIBDISPATCH_BUILD_DIR="$(build_directory ${host} libdispatch)"
                      LIBDISPATCH_BUILD_ARGS="--libdispatch-src-dir=${LIBDISPATCH_SOURCE_DIR} --libdispatch-build-dir=${LIBDISPATCH_BUILD_DIR}"
                  fi

                  # Use XCTEST_BUILD_TYPE to build either --debug or --release.
                  if [[ "${XCTEST_BUILD_TYPE}" ==  "Debug" ]] ; then
                      XCTEST_BUILD_ARGS="--debug"
                  else
                      XCTEST_BUILD_ARGS="--release"
                  fi

                  call "${XCTEST_SOURCE_DIR}"/build_script.py \
                      --swiftc="${SWIFTC_BIN}" \
                      --build-dir="${XCTEST_BUILD_DIR}" \
                      --foundation-build-dir="${FOUNDATION_BUILD_DIR}" \
                      --swift-build-dir="${SWIFT_BUILD_DIR}" \
                      $LIBDISPATCH_BUILD_ARGS \
                      $XCTEST_BUILD_ARGS

                  # XCTest builds itself and doesn't rely on cmake
                  continue
                ;;
                *)
                  # FIXME: Always re-build XCTest on non-darwin platforms.
                  # The Swift project might have been changed, but CMake might
                  # not be aware and will not rebuild.
                  echo "Cleaning the XCTest build directory"
                  call rm -rf "${XCTEST_BUILD_DIR}"

                  LLVM_BIN="$(build_directory_bin ${LOCAL_HOST} llvm)"

                  cmake_options=(
                    ${cmake_options[@]}
                    -DCMAKE_BUILD_TYPE:STRING="${LIBDISPATCH_BUILD_TYPE}"
                    -DCMAKE_C_COMPILER:PATH="${LLVM_BIN}/clang"
                    -DCMAKE_CXX_COMPILER:PATH="${LLVM_BIN}/clang++"
                    -DCMAKE_SWIFT_COMPILER:PATH="$(build_directory_bin ${LOCAL_HOST} swift)/swiftc"
                    -DCMAKE_INSTALL_PREFIX:PATH="$(get_host_install_prefix ${host})"
                    -DCMAKE_INSTALL_LIBDIR:PATH="lib"

                    -DXCTEST_PATH_TO_LIBDISPATCH_SOURCE:PATH=${LIBDISPATCH_SOURCE_DIR}
                    -DXCTEST_PATH_TO_LIBDISPATCH_BUILD:PATH=$(build_directory ${host} libdispatch)

                    -DXCTEST_PATH_TO_FOUNDATION_BUILD:PATH=${FOUNDATION_BUILD_DIR}

                    -DCMAKE_PREFIX_PATH:PATH=$(build_directory ${host} llvm)

                    -DENABLE_TESTING=YES
                  )
                ;;
                esac

                ;;
            foundation|foundation_static)
                # The configuration script requires knowing about XCTest's
                # location for building and running the tests. Note that XCTest
                # is not yet built at this point.
                XCTEST_BUILD_DIR=$(build_directory ${host} xctest)

                SWIFTC_BIN="$(build_directory_bin ${LOCAL_HOST} swift)/swiftc"
                LLVM_BIN="$(build_directory_bin ${LOCAL_HOST} llvm)"

                if [[ ${host} == "macosx"* ]]; then
                    echo "Skipping Foundation on OS X -- use the Xcode project instead"
                    continue
                fi

                if [[ ! "${SKIP_BUILD_LIBICU}" ]] ; then
                    ICU_ROOT=$(build_directory ${host} libicu)/tmp_install
                    ICU_LIBDIR="$(build_directory ${host} swift)/lib/swift/${SWIFT_HOST_VARIANT}/${SWIFT_HOST_VARIANT_ARCH}"
                    LIBICU_BUILD_ARGS=(
                        -DICU_ROOT:PATH=${ICU_ROOT}
                        -DICU_INCLUDE_DIR:PATH=${ICU_ROOT}/include
                        -DICU_UC_LIBRARIES:FILEPATH=${ICU_LIBDIR}/libicuucswift.so
                        -DICU_UC_LIBRARY:FILEPATH=${ICU_LIBDIR}/libicuucswift.so
                        -DICU_UC_LIBRARY_DEBUG:FILEPATH=${ICU_LIBDIR}/libicuucswift.so
                        -DICU_UC_LIBRARY_RELEASE:FILEPATH=${ICU_LIBDIR}/libicuucswift.so
                        -DICU_I18N_LIBRARIES:FILEPATH=${ICU_LIBDIR}/libicui18nswift.so
                        -DICU_I18N_LIBRARY:FILEPATH=${ICU_LIBDIR}/libicui18nswift.so
                        -DICU_I18N_LIBRARY_DEBUG:FILEPATH=${ICU_LIBDIR}/libicui18nswift.so
                        -DICU_I18N_LIBRARY_RELEASE:FILEPATH=${ICU_LIBDIR}/libicui18nswift.so
                    )
                else
                    LIBICU_BUILD_ARGS=()
                fi

                # Staging: require opt-in for building with dispatch
                if [[ ! "${SKIP_BUILD_LIBDISPATCH}" ]] ; then
                    LIBDISPATCH_BUILD_DIR="$(build_directory ${host} libdispatch)"
                    LIBDISPATCH_BUILD_ARGS=(
                      -DFOUNDATION_PATH_TO_LIBDISPATCH_SOURCE=${LIBDISPATCH_SOURCE_DIR}
                      -DFOUNDATION_PATH_TO_LIBDISPATCH_BUILD=${LIBDISPATCH_BUILD_DIR}
                    )
                else
                    LIBDISPATCH_BUILD_ARGS=( -DFOUNDATION_ENABLE_LIBDISPATCH=NO )
                fi

                # FIXME: Always re-build XCTest on non-darwin platforms.
                # The Swift project might have been changed, but CMake might
                # not be aware and will not rebuild.
                echo "Cleaning the Foundation build directory"
                call rm -rf "${build_dir}"

                # Set the PKG_CONFIG_PATH so that core-foundation can find the libraries and
                # header files
                LIBICU_BUILD_DIR="$(build_directory ${host} libicu)"
                export PKG_CONFIG_PATH="${LIBICU_BUILD_DIR}/config:${PKG_CONFIG_PATH}"
                export LD_LIBRARY_PATH="${LD_LIBRARY_PATH}":"${LIBICU_BUILD_DIR}/lib"

                cmake_options=(
                  ${cmake_options[@]}
                  -DCMAKE_BUILD_TYPE:STRING=${FOUNDATION_BUILD_TYPE}
                  -DCMAKE_C_COMPILER:PATH=${LLVM_BIN}/clang
                  -DCMAKE_CXX_COMPILER:PATH=${LLVM_BIN}/clang++
                  -DCMAKE_SWIFT_COMPILER:PATH=${SWIFTC_BIN}
                  -DCMAKE_INSTALL_PREFIX:PATH=$(get_host_install_prefix ${host})

                  ${LIBICU_BUILD_ARGS[@]}
                  ${LIBDISPATCH_BUILD_ARGS[@]}

                  # NOTE(compnerd) we disable tests because XCTest is not ready
                  # yet, but we will reconfigure when the time comes.
                  -DENABLE_TESTING:BOOL=NO

                  -DBUILD_SHARED_LIBS=$([[ ${product} == foundation_static ]] && echo "NO" || echo "YES")
                )

                ;;
            libdispatch|libdispatch_static)
                LIBDISPATCH_BUILD_DIR=$(build_directory ${host} ${product})
                SWIFT_BUILD_PATH="$(build_directory ${host} swift)"
                SWIFTC_BIN="$(build_directory_bin ${LOCAL_HOST} swift)/swiftc"
                LLVM_BIN="$(build_directory_bin ${LOCAL_HOST} llvm)"

                case "${host}" in
                macosx-*)
                  echo "Error: build-script does not support building libdispatch on macOS?!"
                  usage 1>&2
                  exit 1
                ;;
                *)
                  # FIXME: Always re-build XCTest on non-darwin platforms.
                  # The Swift project might have been changed, but CMake might
                  # not be aware and will not rebuild.
                  echo "Cleaning the libdispatch build directory"
                  call rm -rf "${LIBDISPATCH_BUILD_DIR}"

                  cmake_options=(
                    -DENABLE_SWIFT=YES
                    ${cmake_options[@]}
                    -DCMAKE_BUILD_TYPE:STRING="${LIBDISPATCH_BUILD_TYPE}"
                    -DCMAKE_C_COMPILER:PATH="${LLVM_BIN}/clang"
                    -DCMAKE_CXX_COMPILER:PATH="${LLVM_BIN}/clang++"
                    -DCMAKE_SWIFT_COMPILER:PATH="${SWIFTC_BIN}"
                    -DCMAKE_INSTALL_PREFIX:PATH="$(get_host_install_prefix ${host})"
                    -DCMAKE_INSTALL_LIBDIR:PATH="lib"

                    -DSwift_DIR="${SWIFT_BUILD_PATH}/lib/cmake/swift"

                    -DENABLE_TESTING=YES
                    -DBUILD_SHARED_LIBS=$([[ ${product} == libdispatch_static ]] && echo "NO" || echo "YES")
                  )
                ;;
                esac

                ;;
            libicu)
                SWIFT_BUILD_PATH=$(build_directory ${host} swift)
                LIBICU_BUILD_DIR=$(build_directory ${host} ${product})
                ICU_TMPINSTALL=$LIBICU_BUILD_DIR/tmp_install
                ICU_TMPLIBDIR="${SWIFT_BUILD_PATH}/lib/swift/${SWIFT_HOST_VARIANT}/${SWIFT_HOST_VARIANT_ARCH}"
                if [[ "${RECONFIGURE}" || ! -f "${LIBICU_BUILD_DIR}"/config.status ]]; then
                    echo "Reconfiguring libicu"
                    if [[ "$LIBICU_BUILD_TYPE" != "Release" ]] ; then
                        libicu_enable_debug="--enable-debug"
                    else
                        libicu_enable_debug=""
                    fi
                    call mkdir -p "${LIBICU_BUILD_DIR}"

                    if [ $(true_false "${BUILD_SWIFT_STATIC_STDLIB}") == "TRUE" ]; then
                          libicu_enable_static="--enable-static"
                    else
                          libicu_enable_static=""
                    fi

                    with_pushd "${LIBICU_BUILD_DIR}" \
                        call env CXXFLAGS=-fPIC "${LIBICU_SOURCE_DIR}"/icu4c/source/runConfigureICU Linux \
                        ${icu_build_variant_arg} --prefix=${ICU_TMPINSTALL} \
                        ${libicu_enable_debug} \
                        --enable-renaming --with-library-suffix=swift \
                        --libdir=${ICU_TMPLIBDIR} \
                        --enable-shared --enable-static \
                        --enable-strict --disable-icuio \
                        --disable-plugins --disable-dyload --disable-extras \
                        --disable-samples --disable-layoutex --with-data-packaging=auto
                else
                    echo "Skipping reconfiguration of libicu"
                fi
                with_pushd "${LIBICU_BUILD_DIR}" \
                    call make -j ${BUILD_JOBS} install
                ICU_LIBDIR="$(build_directory ${host} swift)/lib/swift/${SWIFT_HOST_VARIANT}/${SWIFT_HOST_VARIANT_ARCH}"
                ICU_LIBDIR_STATIC="$(build_directory ${host} swift)/lib/swift_static/${SWIFT_HOST_VARIANT}"
                ICU_LIBDIR_STATIC_ARCH="$(build_directory ${host} swift)/lib/swift_static/${SWIFT_HOST_VARIANT}/${SWIFT_HOST_VARIANT_ARCH}"
                # Add in the ICU renaming config into uconfig.h
                call sed -e "/^#define __UCONFIG_H__/ r ${LIBICU_BUILD_DIR}/uconfig.h.prepend" -i ${ICU_TMPINSTALL}/include/unicode/uconfig.h

                if [ $(true_false "${BUILD_SWIFT_STATIC_STDLIB}") == "TRUE" ]; then
                    # Copy the static libs into the swift_static directory
                    call mkdir -p "${ICU_LIBDIR_STATIC_ARCH}"
                    for l in uc i18n data
                    do
                        lib="${ICU_LIBDIR}/libicu${l}swift.a"
                        call cp "${lib}" "${ICU_LIBDIR_STATIC}"
                        call cp "${lib}" "${ICU_LIBDIR_STATIC_ARCH}"
                    done
                fi

                # libicu builds itself and doesn't use cmake
                continue
                ;;
            playgroundsupport)
                if [[ "$(uname -s)" != "Darwin" ]]; then
                    echo "error: unable to build PlaygroundLogger and PlaygroundSupport on this platform"
                    exit 1
                fi

                SWIFTC_BIN="$(build_directory_bin ${host} swift)/swiftc"
                SWIFT_LIB_DIR="$(build_directory ${host} swift)"/lib/swift/

                set -x
                pushd "${PLAYGROUNDSUPPORT_SOURCE_DIR}"
                if [[ $(not ${SKIP_BUILD_OSX}) ]]; then
                    call "xcodebuild" -configuration "${PLAYGROUNDSUPPORT_BUILD_TYPE}" -workspace swift-xcode-playground-support.xcworkspace -scheme BuildScript-macOS -sdk macosx -arch x86_64 -derivedDataPath "${build_dir}"/DerivedData SWIFT_EXEC="${SWIFTC_BIN}" SWIFT_LIBRARY_PATH="${SWIFT_LIB_DIR}/\$(PLATFORM_NAME)" ONLY_ACTIVE_ARCH=NO

                    if [[ $(not ${SKIP_TEST_PLAYGROUNDSUPPORT}) ]]; then
                        # If we're going to end up testing PlaygroundLogger/PlaygroundSupport, then we need to build the tests too.
                        # Note that this *always* needs to run in Debug configuration.
                        call "xcodebuild" build-for-testing -configuration Debug -workspace swift-xcode-playground-support.xcworkspace -scheme BuildScript-Test-PlaygroundLogger-macOS -sdk macosx -arch x86_64 -derivedDataPath "${build_dir}"/DerivedData SWIFT_EXEC="${SWIFTC_BIN}" SWIFT_LIBRARY_PATH="${SWIFT_LIB_DIR}/\$(PLATFORM_NAME)" ONLY_ACTIVE_ARCH=NO
                    fi
                fi

                if [[ $(not ${SKIP_BUILD_IOS_SIMULATOR}) ]]; then
                    call "xcodebuild" -configuration "${PLAYGROUNDSUPPORT_BUILD_TYPE}" -workspace swift-xcode-playground-support.xcworkspace -scheme BuildScript-iOS -sdk iphonesimulator -arch x86_64 -derivedDataPath "${build_dir}"/DerivedData SWIFT_EXEC="${SWIFTC_BIN}" SWIFT_LIBRARY_PATH="${SWIFT_LIB_DIR}/\$(PLATFORM_NAME)" ONLY_ACTIVE_ARCH=NO
                fi

                if [[ $(not ${SKIP_BUILD_TVOS_SIMULATOR}) ]]; then
                    call "xcodebuild" -configuration "${PLAYGROUNDSUPPORT_BUILD_TYPE}" -workspace swift-xcode-playground-support.xcworkspace -scheme BuildScript-tvOS -sdk appletvsimulator -arch x86_64 -derivedDataPath "${build_dir}"/DerivedData SWIFT_EXEC="${SWIFTC_BIN}" SWIFT_LIBRARY_PATH="${SWIFT_LIB_DIR}/\$(PLATFORM_NAME)" ONLY_ACTIVE_ARCH=NO
                fi
                popd
                { set +x; } 2>/dev/null
                continue
                ;;
            *)
                echo "error: unknown product: ${product}"
                exit 1
                ;;
        esac

        # Compute the generator output file to check for, to determine if we
        # must reconfigure. We only handle Ninja for now.
        #
        # This is important for ensuring that if a CMake configuration fails in
        # CI, that we will still be willing to rerun the configuration process.
        generator_output_path=""
        if [[ "${CMAKE_GENERATOR}" == "Ninja" ]] ; then
            generator_output_path="${build_dir}/build.ninja"
        fi

        # Configure if necessary.
        cmake_cache_path="${build_dir}/CMakeCache.txt"
        if [[  "${RECONFIGURE}" || ! -f "${cmake_cache_path}" || \
                    ( ! -z "${generator_output_path}" && ! -f "${generator_output_path}" ) ]] ; then
            call mkdir -p "${build_dir}"

            # Use `cmake-file-api` in case it is available.
            call mkdir -p "${build_dir}/.cmake/api/v1/query"
            call touch "${build_dir}/.cmake/api/v1/query/codemodel-v2" "${build_dir}/.cmake/api/v1/query/cache-v2"

            if [[ -n "${DISTCC}" ]]; then
                EXTRA_DISTCC_OPTIONS=("DISTCC_HOSTS=localhost,lzo,cpp")
            fi
            with_pushd "${build_dir}" \
                call env "${EXTRA_DISTCC_OPTIONS[@]}" "${CMAKE}" "${cmake_options[@]}" "${EXTRA_CMAKE_OPTIONS[@]}" "${source_dir}"
        fi

        # When we are building LLVM create symlinks to the c++ headers. We need
        # to do this before building LLVM since compiler-rt depends on being
        # built with the just built clang compiler. These are normally put into
        # place during the cmake step of LLVM's build when libcxx is in
        # tree... but we are not building llvm with libcxx in tree when we build
        # swift. So we need to do configure's work here.
        if [[ "${product}" == "llvm" ]]; then
            # Find the location of the c++ header dir.
            if [[ "$(uname -s)" == "Darwin" ]] ; then
              HOST_CXX_DIR=$(dirname "${HOST_CXX}")
              HOST_CXX_HEADERS_DIR="$HOST_CXX_DIR/../../usr/include/c++"
            elif [[ "$(uname -s)" == "Haiku" ]] ; then
              HOST_CXX_HEADERS_DIR="/boot/system/develop/headers/c++"
            else # Linux
              HOST_CXX_HEADERS_DIR="/usr/include/c++"
            fi

            # Find the path in which the local clang build is expecting to find
            # the c++ header files.
            BUILT_CXX_INCLUDE_DIR="$llvm_build_dir/include"

            echo "symlinking the system headers ($HOST_CXX_HEADERS_DIR) into the local clang build directory ($BUILT_CXX_INCLUDE_DIR)."
            call ln -s -f "$HOST_CXX_HEADERS_DIR" "$BUILT_CXX_INCLUDE_DIR"
        fi

        # Build.
        if [[ ! "${skip_build}" ]]; then
            if [[ "${CMAKE_GENERATOR}" == "Xcode" ]] ; then
                # Xcode generator uses "ALL_BUILD" instead of "all".
                # Also, xcodebuild uses -target instead of bare names.
                build_targets=("${build_targets[@]/all/ALL_BUILD}")
                build_targets=("${build_targets[@]/#/${BUILD_TARGET_FLAG} }")

                # Xcode can't restart itself if it turns out we need to reconfigure.
                # Do an advance build to handle that.
                call "${CMAKE_BUILD[@]}" "${build_dir}" $(cmake_config_opt ${product})
            fi

            call "${CMAKE_BUILD[@]}" "${build_dir}" $(cmake_config_opt ${product}) -- "${BUILD_ARGS[@]}" ${build_targets[@]}

            # When we are building LLVM copy over the compiler-rt
            # builtins for iOS/tvOS/watchOS to ensure that Swift's
            # stdlib can use compiler-rt builtins when targetting iOS/tvOS/watchOS.
            if [[ "${product}" == "llvm" && "${BUILD_LLVM}" == "1" ]]; then
                if [[ "$(uname -s)" == "Darwin" ]] ; then
                    HOST_CXX_DIR=$(dirname "${HOST_CXX}")
                    HOST_CXX_BUILTINS_VERSION=$(ls "$HOST_CXX_DIR/../lib/clang" | awk '{print $0}')
                    HOST_CXX_BUILTINS_DIR="$HOST_CXX_DIR/../lib/clang/$HOST_CXX_BUILTINS_VERSION/lib/darwin"
                    DEST_CXX_BUILTINS_VERSION=$(ls "$(build_directory_bin ${host} llvm)/../lib/clang" | awk '{print $0}')
                    DEST_BUILTINS_DIR="$(build_directory_bin ${host} llvm)/../lib/clang/$DEST_CXX_BUILTINS_VERSION/lib/darwin"

                    if [ -d "$DEST_BUILTINS_DIR" ]; then
                        echo "copying compiler-rt embedded builtins into the local clang build directory $DEST_BUILTINS_DIR."

                        if [ -f "$HOST_CXX_BUILTINS_DIR/libclang_rt.ios.a" ]; then
                            call cp "$HOST_CXX_BUILTINS_DIR/libclang_rt.ios.a" "$DEST_BUILTINS_DIR/libclang_rt.ios.a"
                        fi
                        if [ -f "$HOST_CXX_BUILTINS_DIR/libclang_rt.watchos.a" ]; then
                            call cp "$HOST_CXX_BUILTINS_DIR/libclang_rt.watchos.a" "$DEST_BUILTINS_DIR/libclang_rt.watchos.a"
                        fi
                        if [ -f "$HOST_CXX_BUILTINS_DIR/libclang_rt.tvos.a" ]; then
                            call cp "$HOST_CXX_BUILTINS_DIR/libclang_rt.tvos.a" "$DEST_BUILTINS_DIR/libclang_rt.tvos.a"
                        fi
                    fi
                fi
            fi
        fi
    done
done
# END OF BUILD PHASE

# Trap function to print the current test configuration when tests fail.
# This is a function so the text is not unnecessarily displayed when running -x.
tests_busted ()
{
    echo "*** Failed while running tests for $1 $2"
}

for host in "${ALL_HOSTS[@]}"; do
    # Skip this pass when the only action to execute can't match.
    if ! [[ $(should_execute_host_actions_for_phase ${host} test) ]]; then
        continue
    fi

    # Calculate test targets
    calculate_targets_for_host $host

    set_build_options_for_host $host

    # Run the tests for each product
    for product in "${PRODUCTS[@]}"; do
        # Check if we should perform this action.
        if ! [[ $(should_execute_action "${host}-${product}-test") ]]; then
            continue
        fi

        case ${product} in
            cmark)
                if [[ "${SKIP_TEST_CMARK}" ]]; then
                    continue
                fi
                executable_target=api_test
                results_targets=(test)
                if [[ "${CMAKE_GENERATOR}" == "Xcode" ]]; then
                    # Xcode generator uses "RUN_TESTS" instead of "test".
                    results_targets=(RUN_TESTS)
                fi
                ;;
            llvm)
                continue # We don't test LLVM
                ;;
            libcxx)
                continue # We don't test libc++
                ;;
            swift)
                executable_target=
                results_targets=
                if ! [[ "${SKIP_TEST_SWIFT}" ]]; then
                    executable_target=SwiftUnitTests
                    results_targets=("${SWIFT_TEST_TARGETS[@]}")
                    if [[ "${STRESS_TEST_SOURCEKIT}" ]]; then
                        results_targets=(
                            "${results_targets[@]}"
                            stress-SourceKit
                        )
                    fi
                fi
                if ! [[ "${SKIP_TEST_BENCHMARKS}" ]]; then
                    results_targets=(
                        "${results_targets[@]}"
                        "${SWIFT_RUN_BENCHMARK_TARGETS[@]}"
                    )
                fi
                if [[ -z "${results_targets[@]}" ]]; then
                    continue
                fi
                ;;
            lldb)
                if [[ "${SKIP_TEST_LLDB}" ]]; then
                    continue
                fi
                llvm_build_dir=$(build_directory ${host} llvm)
                lldb_build_dir=$(build_directory ${host} lldb)
                swift_build_dir=$(build_directory ${host} swift)
                module_cache="${build_dir}/module-cache"

                lldb_executable="${lldb_build_dir}"/bin/lldb
                results_dir="${lldb_build_dir}/test-results"

                # Handle test results formatter
                if [[ "${LLDB_TEST_WITH_CURSES}" ]]; then
                    # Setup the curses results formatter.
                    LLDB_FORMATTER_OPTS="\
                                       --results-formatter lldbsuite.test_event.formatter.curses.Curses \
                                       --results-file /dev/stdout"
                else
                    LLDB_FORMATTER_OPTS="\
                                       --results-formatter lldbsuite.test_event.formatter.xunit.XunitFormatter \
                                       --results-file ${results_dir}/results.xml \
                                       -O--xpass=success \
                                       -O--xfail=success"
                    # Setup the xUnit results formatter.
                    if [[ "$(uname -s)" != "Darwin" ]] ; then
                        # On non-Darwin, we ignore skipped tests entirely
                        # so that they don't pollute our xUnit results with
                        # non-actionable content.
                        LLDB_FORMATTER_OPTS="${LLDB_FORMATTER_OPTS} -O-ndsym -O-rdebugserver -O-rlibc\\\\+\\\\+ -O-rlong.running -O-rbenchmarks -O-rrequires.one?.of.darwin"
                    fi
                fi

                # Optionally specify a test subdirectory and category filters.
                # Watchpoint testing is currently disabled: see rdar://38566150.
                if [[ "$(true_false ${LLDB_TEST_SWIFT_ONLY})" == "TRUE" ]]; then
                    LLDB_TEST_SUBDIR_CLAUSE="--test-subdir lang/swift"
                    LLDB_TEST_CATEGORIES="--skip-category=watchpoint --skip-category=dwo"
                else
                    LLDB_TEST_SUBDIR_CLAUSE=""
                    LLDB_TEST_CATEGORIES="--skip-category=watchpoint"
                fi

                # figure out which C/C++ compiler we should use for building test inferiors.
                if [[ "${LLDB_TEST_CC}" == "host-toolchain" ]]; then
                    # Use the host toolchain: i.e. the toolchain specified by HOST_CC
                    LLDB_DOTEST_CC_OPTS="-C ${HOST_CC}"
                elif [[ -n "${LLDB_TEST_CC}" ]]; then
                    # Use exactly the compiler path specified by the user.
                    LLDB_DOTEST_CC_OPTS="-C ${LLDB_TEST_CC}"
                else
                    # Use the clang that was just built in the tree.
                    LLDB_DOTEST_CC_OPTS="-C $(build_directory $LOCAL_HOST llvm)"/bin/clang
                fi

                # If we need to use the system debugserver, do so explicitly.
                if [[ "$(uname -s)" == "Darwin" && "${LLDB_USE_SYSTEM_DEBUGSERVER}" ]] ; then
                    LLDB_TEST_DEBUG_SERVER="--server $(xcode-select -p)/../SharedFrameworks/LLDB.framework/Resources/debugserver --out-of-tree-debugserver"
                else
                    LLDB_TEST_DEBUG_SERVER=""
                fi

                # Options to find the just-built libddispatch and Foundation.
                if [[ "$(uname -s)" == "Darwin" || "${SKIP_BUILD_FOUNDATION}" ]] ; then
                    DOTEST_EXTRA=""
                else
                    # This assumes that there are no spaces in any on these paths.
                    LIBDISPATCH_BUILD_DIR="$(build_directory ${host} libdispatch)"
                    FOUNDATION_BUILD_DIR=$(build_directory ${host} foundation)
                    DOTEST_EXTRA="-I${FOUNDATION_BUILD_DIR}"
                    DOTEST_EXTRA="${DOTEST_EXTRA} -Xcc -F${FOUNDATION_BUILD_DIR}"
                    DOTEST_EXTRA="${DOTEST_EXTRA} -I${FOUNDATION_BUILD_DIR}/swift"
                    DOTEST_EXTRA="${DOTEST_EXTRA} -I${LIBDISPATCH_SOURCE_DIR}"
                    DOTEST_EXTRA="${DOTEST_EXTRA} -L${FOUNDATION_BUILD_DIR}"
                    DOTEST_EXTRA="${DOTEST_EXTRA} -L${LIBDISPATCH_BUILD_DIR}"
                    DOTEST_EXTRA="${DOTEST_EXTRA} -L${LIBDISPATCH_BUILD_DIR}/src"
                    DOTEST_EXTRA="${DOTEST_EXTRA} -Xlinker -rpath -Xlinker ${LIBDISPATCH_BUILD_DIR}/src"
                    DOTEST_EXTRA="${DOTEST_EXTRA} -Xlinker -rpath -Xlinker ${LIBDISPATCH_BUILD_DIR}"
                    DOTEST_EXTRA="${DOTEST_EXTRA} -Xlinker -rpath -Xlinker ${FOUNDATION_BUILD_DIR}"
                fi
                call mkdir -p "${results_dir}"

                # Prefer to use lldb-dotest, as building it guarantees that we build all
                # test dependencies. Ultimately we want to delete as much lldb-specific logic
                # from this file as possible and just have a single call to lldb-dotest.

                if [[ "${ENABLE_ASAN}" ]] ; then
                    # Limit the number of parallel tests
                    LLVM_LIT_ARGS="${LLVM_LIT_ARGS} -j $(sysctl hw.physicalcpu | awk -v N=${BUILD_JOBS} '{ print (N < $2) ? N : $2 }')"
                fi

                if [[ "$(true_false ${LLDB_TEST_SWIFT_ONLY})" == "TRUE" ]]; then
                    LLVM_LIT_ARGS="${LLVM_LIT_ARGS} --filter=[sS]wift"
                fi

                # Record the times test took and report the slowest.
                LLVM_LIT_ARGS="${LLVM_LIT_ARGS} -v --time-tests"
                with_pushd ${lldb_build_dir} \
                    call ${NINJA_BIN} -j ${BUILD_JOBS} unittests/LLDBUnitTests
                with_pushd ${lldb_build_dir} \
                    call ${NINJA_BIN} -j ${BUILD_JOBS} lldb-test-deps
                with_pushd ${results_dir} \
                    call "${llvm_build_dir}/bin/llvm-lit" \
                         "${lldb_build_dir}/lit" \
                         ${LLVM_LIT_ARGS} \
                         --xunit-xml-output=${results_dir}/results.xml \
                         --param dotest-args="--build-dir ${lldb_build_dir}/lldb-test-build.noindex ${LLDB_TEST_SUBDIR_CLAUSE} ${LLDB_TEST_CATEGORIES} -t -E \"${DOTEST_EXTRA}\""
                if [[ -x "${LLDB_TEST_SWIFT_COMPATIBILITY}" ]] ; then
                    echo "Running LLDB swift compatibility tests against" \
                         "${LLDB_TEST_SWIFT_COMPATIBILITY}"
                    with_pushd ${results_dir} \
                       call "${llvm_build_dir}/bin/llvm-lit" \
                            "${lldb_build_dir}/lit" \
                            ${LLVM_LIT_ARGS} \
                            --xunit-xml-output=${results_dir}/results.xml \
                            --param dotest-args="--build-dir ${lldb_build_dir}/lldb-test-build.noindex ${LLDB_TEST_SUBDIR_CLAUSE} ${LLDB_TEST_CATEGORIES} -G swift-history --swift-compiler \"${LLDB_TEST_SWIFT_COMPATIBILITY}\" -t -E \"${DOTEST_EXTRA}\"" --filter=compat
                fi
                continue
                ;;
            llbuild)
                if [[ "${SKIP_TEST_LLBUILD}" ]]; then
                    continue
                fi
                results_targets=("test")
                executable_target=""
                ;;
            swiftpm)
                if [[ "${SKIP_TEST_SWIFTPM}" ]]; then
                    continue
                fi
                echo "--- Running tests for ${product} ---"
                set_swiftpm_bootstrap_command
                call "${swiftpm_bootstrap_command[@]}" test --test-parallel
                # As swiftpm tests itself, we break early here.
                continue
                ;;
            swiftsyntax)
                if [[ "${SKIP_TEST_SWIFTSYNTAX}" ]]; then
                    continue
                fi
                echo "--- Running tests for ${product} ---"
                set_swiftsyntax_build_command
                call "${swiftsyntax_build_command[@]}" -t
                # As swiftSyntax tests itself, we break early here.
                continue
                ;;
            skstresstester)
                if [[ "${SKIP_TEST_SKSTRESSTESTER}" ]]; then
                    continue
                fi
                echo "--- Running tests for ${product} ---"
                set_skstresstester_build_command
                call "${skstresstester_build_command[@]}" test
                continue
                ;;
            swiftevolve)
                if [[ "${SKIP_TEST_SWIFTEVOLVE}" ]]; then
                    continue
                fi
                echo "--- Running tests for ${product} ---"
                set_swiftevolve_build_command
                call "${swiftevolve_build_command[@]}" test
                continue
                ;;
            xctest)
                if [[ "${SKIP_TEST_XCTEST}" ]]; then
                    continue
                fi

                case ${host} in
                macosx-*)
                  # If libdispatch is being built then XCTest will need access to it
                  if [[ ! "${SKIP_BUILD_LIBDISPATCH}" ]] ; then
                      LIBDISPATCH_BUILD_DIR="$(build_directory ${host} libdispatch)"
                      LIBDISPATCH_BUILD_ARGS="--libdispatch-src-dir=${LIBDISPATCH_SOURCE_DIR} --libdispatch-build-dir=${LIBDISPATCH_BUILD_DIR}"
                  fi

                  # Use XCTEST_BUILD_TYPE to build either --debug or --release.
                  if [[ "${XCTEST_BUILD_TYPE}" ==  "Debug" ]] ; then
                      XCTEST_BUILD_ARGS="--debug"
                  else
                      XCTEST_BUILD_ARGS="--release"
                  fi

                  echo "--- Running tests for ${product} ---"
                  SWIFTC_BIN="$(build_directory_bin ${LOCAL_HOST} swift)/swiftc"
                  FOUNDATION_BUILD_DIR=$(build_directory ${host} foundation)
                  XCTEST_BUILD_DIR=$(build_directory ${host} xctest)
                  call "${XCTEST_SOURCE_DIR}"/build_script.py test \
                      --swiftc="${SWIFTC_BIN}" \
                      --lit="${LLVM_SOURCE_DIR}/utils/lit/lit.py" \
                      --foundation-build-dir="${FOUNDATION_BUILD_DIR}" \
                      ${LIBDISPATCH_BUILD_ARGS} \
                      $XCTEST_BUILD_ARGS \
                      "${XCTEST_BUILD_DIR}"
                  echo "--- Finished tests for ${product} ---"
                  continue
                ;;
                *)
                  results_targets=( "check-xctest" )
                  executable_target=""
                ;;
                esac
                ;;
            foundation)
                # FIXME: Foundation doesn't build from the script on OS X
                if [[ ${host} == "macosx"* ]]; then
                    echo "Skipping Foundation on OS X -- use the Xcode project instead"
                    continue
                fi

                if [[ "${SKIP_TEST_FOUNDATION}" ]]; then
                    continue
                fi

                if [[ "${SKIP_BUILD_XCTEST}" ]]; then
                    continue
                fi

                if [[ ! "${SKIP_BUILD_LIBICU}" ]] ; then
                    ICU_ROOT=$(build_directory ${host} libicu)/tmp_install
                    ICU_LIBDIR="$(build_directory ${host} swift)/lib/swift/${SWIFT_HOST_VARIANT}/${SWIFT_HOST_VARIANT_ARCH}"
                    LIBICU_BUILD_ARGS=(
                        -DICU_ROOT:PATH=${ICU_ROOT}
                        -DICU_INCLUDE_DIR:PATH=${ICU_ROOT}/include
                        -DICU_UC_LIBRARIES:FILEPATH=${ICU_LIBDIR}/libicuucswift.so
                        -DICU_UC_LIBRARY:FILEPATH=${ICU_LIBDIR}/libicuucswift.so
                        -DICU_UC_LIBRARY_DEBUG:FILEPATH=${ICU_LIBDIR}/libicuucswift.so
                        -DICU_UC_LIBRARY_RELEASE:FILEPATH=${ICU_LIBDIR}/libicuucswift.so
                        -DICU_I18N_LIBRARIES:FILEPATH=${ICU_LIBDIR}/libicui18nswift.so
                        -DICU_I18N_LIBRARY:FILEPATH=${ICU_LIBDIR}/libicui18nswift.so
                        -DICU_I18N_LIBRARY_DEBUG:FILEPATH=${ICU_LIBDIR}/libicui18nswift.so
                        -DICU_I18N_LIBRARY_RELEASE:FILEPATH=${ICU_LIBDIR}/libicui18nswift.so
                    )
                else
                    LIBICU_BUILD_ARGS=()
                fi

                if [[ ! "${SKIP_BUILD_LIBDISPATCH}" ]] ; then
                    LIBDISPATCH_BUILD_DIR="$(build_directory ${host} libdispatch)"
                    LIBDISPATCH_BUILD_ARGS=(
                      -DFOUNDATION_PATH_TO_LIBDISPATCH_SOURCE=${LIBDISPATCH_SOURCE_DIR}
                      -DFOUNDATION_PATH_TO_LIBDISPATCH_BUILD=${LIBDISPATCH_BUILD_DIR}
                    )
                else
                    LIBDISPATCH_BUILD_ARGS=( -DFOUNDATION_ENABLE_LIBDISPATCH=NO )
                fi

                SWIFTC_BIN="$(build_directory_bin ${LOCAL_HOST} swift)/swiftc"
                LLVM_BIN="$(build_directory_bin ${LOCAL_HOST} llvm)"

                cmake_options=(
                  ${cmake_options[@]}
                  -DCMAKE_BUILD_TYPE:STRING=${FOUNDATION_BUILD_TYPE}
                  -DCMAKE_C_COMPILER:PATH=${LLVM_BIN}/clang
                  -DCMAKE_CXX_COMPILER:PATH=${LLVM_BIN}/clang++
                  -DCMAKE_SWIFT_COMPILER:PATH=${SWIFTC_BIN}
                  -DCMAKE_INSTALL_PREFIX:PATH=$(get_host_install_prefix ${host})

                  ${LIBICU_BUILD_ARGS[@]}
                  ${LIBDISPATCH_BUILD_ARGS[@]}

                  # NOTE(compnerd) the time has come to enable tests now
                  -DENABLE_TESTING:BOOL=YES
                  -DFOUNDATION_PATH_TO_XCTEST_BUILD:PATH=$(build_directory ${host} xctest)
                )

                [[ -z "${DISTCC}" ]] || EXTRA_DISTCC_OPTIONS=("DISTCC_HOSTS=localhost,lzo,cpp")
                export CTEST_OUTPUT_ON_FAILURE=1
                with_pushd "$(build_directory ${host} foundation)" \
                    call env "${EXTRA_DISTCC_OPTIONS[@]}" "${CMAKE}" "${cmake_options[@]}" "${EXTRA_CMAKE_OPTIONS[@]}" "${FOUNDATION_SOURCE_DIR}"

                results_targets=( "test" )
                executable_target=("TestFoundation")
                ;;
            foundation_static)
              continue
            ;;
            libdispatch)
                if [[ "${SKIP_TEST_LIBDISPATCH}" ]]; then
                    continue
                fi

                case "${host}" in
                macosx-*)
                  LIBDISPATCH_BUILD_DIR=$(build_directory ${host} ${product})
                  echo "--- Running tests for ${product} ---"
                  with_pushd "${LIBDISPATCH_BUILD_DIR}" \
                      call env VERBOSE=1 make check
                  echo "--- Finished tests for ${product} ---"
                  continue
                ;;
                *)
                  results_targets=( "test" )
                  executable_target=""
                ;;
                esac
                ;;
            libdispatch_static)
              # FIXME: merge with libdispatch once the unit tests work with
              # libdispatch_static
              continue
            ;;
            libicu)
                if [[ "${SKIP_TEST_LIBICU}" ]]; then
                    continue
                fi
                LIBICU_BUILD_DIR=$(build_directory ${host} ${product})
                echo "--- Running tests for ${product} ---"
                with_pushd "${LIBICU_BUILD_DIR}/test" \
                    call make -j ${BUILD_JOBS}
                echo "--- Finished tests for ${product} ---"
                continue
                ;;
           playgroundsupport)
                if [[ "${SKIP_TEST_PLAYGROUNDSUPPORT}" ]]; then
                    continue
                fi

                if [[ "${host}" != "macosx"* ]]; then
                    echo "Skipping PlaygroundLogger tests on non-macOS platform"
                    continue
                fi

                PLAYGROUNDSUPPORT_BUILD_DIR=$(build_directory ${host} ${product})
                SWIFTC_BIN="$(build_directory_bin ${host} swift)/swiftc"
                SWIFT_LIB_DIR="$(build_directory ${host} swift)"/lib/swift/

                set -x
                with_pushd "${PLAYGROUNDSUPPORT_SOURCE_DIR}" \
                    call "xcodebuild" test-without-building -configuration Debug -workspace swift-xcode-playground-support.xcworkspace -scheme BuildScript-Test-PlaygroundLogger-macOS -sdk macosx -arch x86_64 -derivedDataPath "${PLAYGROUNDSUPPORT_BUILD_DIR}"/DerivedData SWIFT_EXEC="${SWIFTC_BIN}" SWIFT_LIBRARY_PATH="${SWIFT_LIB_DIR}/\$(PLATFORM_NAME)" ONLY_ACTIVE_ARCH=NO
                { set +x; } 2>/dev/null
                continue
                ;;
            *)
                echo "error: unknown product: ${product}"
                exit 1
                ;;
        esac

        trap "tests_busted ${product} ''" ERR
        build_dir=$(build_directory ${host} ${product})
        build_cmd=("${CMAKE_BUILD[@]}" "${build_dir}" $(cmake_config_opt ${product}) -- "${BUILD_ARGS[@]}")

        if [[ "${executable_target}" != "" ]]; then
            echo "--- Building tests for ${product} ---"
            call "${build_cmd[@]}" ${BUILD_TARGET_FLAG} "${executable_target}"
        fi

        # We can only run tests built for the host machine, because
        # cross-compiled hosts only build their native target. See: get_stdlib_targets_for_host()
        if [[ $(is_cross_tools_host ${host}) ]]; then
            echo "--- Can't execute tests for ${host}, skipping... ---"
            continue
        fi

        echo "--- Running tests for ${product} ---"
        for target in "${results_targets[@]}"; do
            if [[ "${target}" != "" ]]; then
                echo "--- ${target} ---"
                trap "tests_busted ${product} '(${target})'" ERR

                test_target="$target"
                if [[ ${test_target} == check-swift* ]] && [[ "${TEST_PATHS}" ]]; then
                    test_target="${test_target}-custom"
                fi

                call "${build_cmd[@]}" ${BUILD_TARGET_FLAG} ${test_target}

                echo "-- ${target} finished --"
            fi
        done

        trap - ERR
        echo "--- Finished tests for ${product} ---"
    done
done
# END OF TEST PHASE


LIPO_SRC_DIRS=()

for host in "${ALL_HOSTS[@]}"; do
    # Skip this pass when the only action to execute can't match.
    if ! [[ $(should_execute_host_actions_for_phase ${host} install) ]]; then
        continue
    fi

    # Skip this pass if flag is set and we are cross compiling and it's the local host.
    if [[ "${SKIP_LOCAL_HOST_INSTALL}" ]] && [[ $(has_cross_compile_hosts) ]] && [[ ${host} == ${LOCAL_HOST} ]]; then
        continue
    fi

    # Calculate the directory to install products in to.
    host_install_destdir=$(get_host_install_destdir ${host})
    host_install_prefix=$(get_host_install_prefix ${host})

    if [[ $(should_include_host_in_lipo ${host}) ]]; then
        LIPO_SRC_DIRS+=( "${host_install_destdir}" )
    fi

    # Set the build options for this host
    set_build_options_for_host $host

    for product in "${PRODUCTS[@]}"; do
        # Check if we should perform this action.
        tmp_product=${product}
        if [[ ${tmp_product} == "libdispatch_static" ]]; then
            tmp_product=libdispatch
        fi
        if ! [[ $(should_execute_action "${host}-${tmp_product}-install") ]]; then
            continue
        fi

        INSTALL_TARGETS="install"

        case ${product} in
            cmark)
                if [[ -z "${INSTALL_CMARK}" ]] ; then
                    continue
                fi
                ;;
            llvm)
                if [[ -z "${LLVM_INSTALL_COMPONENTS}" ]] ; then
                    continue
                fi
                if [[ "${LLVM_INSTALL_COMPONENTS}" == "all" ]]; then
                    INSTALL_TARGETS=install
                else
                    INSTALL_TARGETS=install-$(echo ${LLVM_INSTALL_COMPONENTS} | sed -E 's/;/ install-/g')
                fi
                ;;
            libcxx)
                if [[ -z "${INSTALL_LIBCXX}" ]] ; then
                    continue
                fi
                INSTALL_TARGETS=install-cxx-headers
                ;;
            swift)
                if [[ -z "${INSTALL_SWIFT}" ]] ; then
                    continue
                fi
                # Swift syntax parser is currently a sub-product of Swift;
                # We need to specify the install target separately here.
                if [ "${BUILD_LIBPARSER_ONLY}" ]; then
                    INSTALL_TARGETS=tools/libSwiftSyntaxParser/install
                fi
                ;;
            llbuild)
                if [[ -z "${INSTALL_LLBUILD}" ]] ; then
                    continue
                fi
                INSTALL_TARGETS="install-swift-build-tool install-libllbuildSwift"
                ;;
            # Products from this here install themselves; they don't fall-through.
            lldb)
                if [[ -z "${INSTALL_LLDB}" ]] ; then
                    continue
                fi
                if [[ -z "${INSTALL_DESTDIR}" ]] ; then
                    echo "--install-destdir is required to install products."
                    exit 1
                fi
                ;;
            swiftpm)
                if [[ -z "${INSTALL_SWIFTPM}" ]] ; then
                    continue
                fi
                if [[ -z "${INSTALL_DESTDIR}" ]] ; then
                    echo "--install-destdir is required to install products."
                    exit 1
                fi

                echo "--- Installing ${product} ---"
                set_swiftpm_bootstrap_command
                call "${swiftpm_bootstrap_command[@]}" --prefix="${host_install_destdir}${host_install_prefix}" install
                # As swiftpm bootstraps the installation itself, we break early here.
                continue
                ;;
            swiftsyntax)
                if [[ -z "${INSTALL_SWIFTSYNTAX}" ]] ; then
                    continue
                fi
                if [[ -z "${INSTALL_DESTDIR}" ]] ; then
                    echo "--install-destdir is required to install products."
                    exit 1
                fi
                echo "--- Installing ${product} ---"
                if [ "${BUILD_LIBPARSER_ONLY}" ]; then
                    # We don't have a toolchain so we should install to the specified dir
                    DYLIB_DIR="${INSTALL_DESTDIR}"
                    MODULE_DIR="${INSTALL_DESTDIR}"
                    # Create the install dir if it doesn't exist
                    call mkdir -p "${INSTALL_DESTDIR}"
                    # Install libParser is necessary
                    rsync -a "$(build_directory ${host} swift)/lib/lib_InternalSwiftSyntaxParser.dylib" "${INSTALL_DESTDIR}"
                    # Install module map of libParser so client can import SwiftSyntax
                    rsync -a "${SWIFT_SOURCE_DIR}/include/swift-c/SyntaxParser" "${INSTALL_DESTDIR}"
                else
                    # We have a toolchain so install to the toolchain
                    DYLIB_DIR="${host_install_destdir}${host_install_prefix}/lib/swift/${SWIFT_HOST_VARIANT}"
                    MODULE_DIR="${DYLIB_DIR}/${SWIFT_HOST_VARIANT_ARCH}"
                fi
                if [[ "${SKIP_SWIFTSYNTAX_SWIFTSIDE}" ]]; then
                    continue
                fi
                set_swiftsyntax_build_command
                if [[ -z "${SKIP_INSTALL_SWIFTSYNTAX_MODULE}" ]] ; then
                    call "${swiftsyntax_build_command[@]}" --dylib-dir="${DYLIB_DIR}" --swiftmodule-dir "${MODULE_DIR}" --install
                else
                    call "${swiftsyntax_build_command[@]}" --dylib-dir="${DYLIB_DIR}" --install
                fi

                continue
                ;;
            skstresstester)
                if [[ -z "${INSTALL_SKSTRESSTESTER}" ]] ; then
                    continue
                fi
                if [[ -z "${INSTALL_DESTDIR}" ]] ; then
                    echo "--install-destdir is required to install products."
                    exit 1
                fi
                if [[ -z "${INSTALL_SWIFTSYNTAX}" ]] ; then
                    echo "--install-swiftsyntax is required to install the SourceKit stress tester"
                    exit 1
                fi

                echo "--- Installing ${product} ---"
                set_skstresstester_build_command
                call "${skstresstester_build_command[@]}" --prefix="${host_install_destdir}${host_install_prefix}" install
                continue
                ;;
            swiftevolve)
                if [[ -z "${INSTALL_SWIFTEVOLVE}" ]] ; then
                    continue
                fi
                if [[ -z "${INSTALL_DESTDIR}" ]] ; then
                    echo "--install-destdir is required to install products."
                    exit 1
                fi
                if [[ -z "${INSTALL_SWIFTSYNTAX}" ]] ; then
                    echo "--install-swiftsyntax is required to install swift-evolve"
                    exit 1
                fi

                echo "--- Installing ${product} ---"
                set_swiftevolve_build_command
                call "${swiftevolve_build_command[@]}" --prefix="${host_install_destdir}${host_install_prefix}" install
                continue
                ;;
            xctest)
                if [[ -z "${INSTALL_XCTEST}" ]] ; then
                    continue
                fi
                if [[ -z "${INSTALL_DESTDIR}" ]] ; then
                    echo "--install-destdir is required to install products."
                    exit 1
                fi

                case ${host} in
                  linux-*|freebsd-*|cygwin-*|haiku-*) ;;
                  *)
                    echo "error: --install-xctest is not supported on this platform"
                    exit 1
                  ;;
                esac

                ;;
            foundation|foundation_static)
                # FIXME: Foundation doesn't build from the script on OS X
                if [[ ${host} == "macosx"* ]]; then
                    echo "Skipping Foundation on OS X -- use the Xcode project instead"
                    continue
                fi

                if [[ -z "${INSTALL_FOUNDATION}" ]] ; then
                    continue
                fi

                if [[ -z "${INSTALL_DESTDIR}" ]] ; then
                    echo "--install-destdir is required to install products."
                    exit 1
                fi

                ;;
            libdispatch|libdispatch_static)
                if [[ -z "${INSTALL_LIBDISPATCH}" ]] ; then
                    continue
                fi

                case "${host}" in
                macosx-*)
                  if [[ -z "${INSTALL_DESTDIR}" ]] ; then
                      echo "--install-destdir is required to install products."
                      exit 1
                  fi
                  echo "--- Installing ${product} ---"
                  LIBDISPATCH_BUILD_DIR=$(build_directory ${host} ${product})
                  with_pushd "${LIBDISPATCH_BUILD_DIR}" \
                      call make install
                  DISPATCH_LIBDIR="${host_install_destdir}${host_install_prefix}/lib/swift/${SWIFT_HOST_VARIANT}"
                  DISPATCH_LIBDIR_STATIC="${host_install_destdir}${host_install_prefix}/lib/swift_static/${SWIFT_HOST_VARIANT}"
                  if [ -f "$DISPATCH_LIBDIR/libdispatch.a" ]; then
                      mv "$DISPATCH_LIBDIR/libdispatch.a" "$DISPATCH_LIBDIR_STATIC"
                  fi

                  # As libdispatch installation is self-contained, we break early here.
                  continue
                ;;
                *)
                ;;
                esac
                ;;
            libicu)
                if [[ -z "${INSTALL_LIBICU}" ]]; then
                    continue
                fi
                if [[ -z "${INSTALL_DESTDIR}" ]] ; then
                    echo "--install-destdir is required to install products."
                    exit 1
                fi
                echo "--- Installing ${product} ---"
                ICU_BUILD_DIR=$(build_directory ${host} ${product})
                ICU_INSTALL_DIR="$(get_host_install_destdir ${host})$(get_host_install_prefix ${host})"
                ICU_LIBDIR="$(build_directory ${host} swift)/lib/swift/${SWIFT_HOST_VARIANT}/${SWIFT_HOST_VARIANT_ARCH}"
                LIBICU_DEST_DIR="${ICU_INSTALL_DIR}lib/swift/${SWIFT_HOST_VARIANT}"
                call mkdir -p ${LIBICU_DEST_DIR}

                for l in uc i18n data
                do
                    lib=${ICU_LIBDIR}/libicu${l}swift
                    echo "${lib} => ${LIBICU_DEST_DIR}"
                    call cp -d ${lib}.so ${lib}.so.* ${LIBICU_DEST_DIR}
                done

                if [ $(true_false "${BUILD_SWIFT_STATIC_STDLIB}") == "TRUE" ]; then
                    LIBICU_DEST_DIR_STATIC="${ICU_INSTALL_DIR}lib/swift_static/${SWIFT_HOST_VARIANT}"
                    call mkdir -p ${LIBICU_DEST_DIR_STATIC}
                    for l in uc i18n data
                    do
                        lib=${ICU_LIBDIR}/libicu${l}swift
                        echo "${lib} => ${LIBICU_DEST_DIR_STATIC}"
                        call cp -d ${lib}.a ${LIBICU_DEST_DIR_STATIC}
                    done
                fi

                ICU_TMP_INSTALL_DIR="${ICU_BUILD_DIR}/tmp_install"
                call mkdir -p  "${ICU_INSTALL_DIR}include"
                call cp -a "${ICU_TMP_INSTALL_DIR}/include/unicode" "${ICU_INSTALL_DIR}include"
                call mkdir -p "${ICU_INSTALL_DIR}share/icuswift"
                call cp -a "${ICU_TMP_INSTALL_DIR}/share/icuswift" "${ICU_INSTALL_DIR}share"
                continue
                ;;
            playgroundsupport)
                set -x
                if [[ -z "${INSTALL_PLAYGROUNDSUPPORT}" ]] ; then
                    continue
                fi
                if [[ -z "${INSTALL_DESTDIR}" ]] ; then
                    echo "--install-destdir is required to install products."
                    exit 1
                fi

                echo "--- Installing ${product} ---"

                PLAYGROUNDSUPPORT_BUILD_DIR=$(build_directory ${host} ${product})

                case "$(uname -s)" in
                    Darwin)
                        pushd "${PLAYGROUNDSUPPORT_SOURCE_DIR}"
                        if [[ $(not ${SKIP_BUILD_OSX}) ]]; then
                            call "xcodebuild" install -configuration "${PLAYGROUNDSUPPORT_BUILD_TYPE}" -workspace swift-xcode-playground-support.xcworkspace -scheme BuildScript-macOS -sdk macosx -arch x86_64 -derivedDataPath "${PLAYGROUNDSUPPORT_BUILD_DIR}"/DerivedData SWIFT_EXEC="${SWIFTC_BIN}" SWIFT_LIBRARY_PATH="${SWIFT_LIB_DIR}/\$(PLATFORM_NAME)" ONLY_ACTIVE_ARCH=NO DSTROOT="$(get_host_install_destdir ${host})" TOOLCHAIN_INSTALL_DIR="${TOOLCHAIN_PREFIX}" BUILD_PLAYGROUNDLOGGER_TESTS=NO
                        fi

                        if [[ $(not ${SKIP_BUILD_IOS_SIMULATOR}) ]]; then
                            call "xcodebuild" install -configuration "${PLAYGROUNDSUPPORT_BUILD_TYPE}" -workspace swift-xcode-playground-support.xcworkspace -scheme BuildScript-iOS -sdk iphonesimulator -arch x86_64 -derivedDataPath "${PLAYGROUNDSUPPORT_BUILD_DIR}"/DerivedData SWIFT_EXEC="${SWIFTC_BIN}" SWIFT_LIBRARY_PATH="${SWIFT_LIB_DIR}/\$(PLATFORM_NAME)" ONLY_ACTIVE_ARCH=NO DSTROOT="$(get_host_install_destdir ${host})" TOOLCHAIN_INSTALL_DIR="${TOOLCHAIN_PREFIX}" BUILD_PLAYGROUNDLOGGER_TESTS=NO
                        fi

                        if [[ $(not ${SKIP_BUILD_TVOS_SIMULATOR}) ]]; then
                            call "xcodebuild" install -configuration "${PLAYGROUNDSUPPORT_BUILD_TYPE}" -workspace swift-xcode-playground-support.xcworkspace -scheme BuildScript-tvOS -sdk appletvsimulator -arch x86_64 -derivedDataPath "${PLAYGROUNDSUPPORT_BUILD_DIR}"/DerivedData SWIFT_EXEC="${SWIFTC_BIN}" SWIFT_LIBRARY_PATH="${SWIFT_LIB_DIR}/\$(PLATFORM_NAME)" ONLY_ACTIVE_ARCH=NO DSTROOT="$(get_host_install_destdir ${host})" TOOLCHAIN_INSTALL_DIR="${TOOLCHAIN_PREFIX}" BUILD_PLAYGROUNDLOGGER_TESTS=NO
                        fi
                        popd
                        continue
                        ;;
                    *)
                        echo "error: --install-playgroundsupport is not supported on this platform"
                        exit 1
                        ;;
                esac
                { set +x; } 2>/dev/null
                ;;
            *)
                echo "error: unknown product: ${product}"
                exit 1
                ;;
        esac

        if [[ -z "${INSTALL_DESTDIR}" ]] ; then
            echo "--install-destdir is required to install products."
            exit 1
        fi

        echo "--- Installing ${product} ---"
        build_dir=$(build_directory ${host} ${product})

        call env DESTDIR="${host_install_destdir}" "${CMAKE_BUILD[@]}" "${build_dir}" -- ${INSTALL_TARGETS}
    done
done

for host in "${ALL_HOSTS[@]}"; do
    # Check if we should perform this action.
    if ! [[ $(should_execute_action "${host}-extractsymbols") ]]; then
        continue
    fi

    # Skip this pass if flag is set and we are cross compiling and it's the local host.
    if [[ "${SKIP_LOCAL_HOST_INSTALL}" ]] && [[ $(has_cross_compile_hosts) ]] && [[ ${host} == ${LOCAL_HOST} ]]; then
        continue
    fi

    # Calculate the directory to install products in to.
    host_install_destdir=$(get_host_install_destdir ${host})
    host_install_prefix=$(get_host_install_prefix ${host})

    if [[ "${DARWIN_INSTALL_EXTRACT_SYMBOLS}" ]] && [[ $(host_has_darwin_symbols ${host}) ]]; then
        echo "--- Extracting symbols ---"

        # FIXME: Since it's hard to trace output pipe call,
        #        For now, We don't support dry-run trace for this block
        #        Instead, just echo we do "darwin_intall_extract_symbols".
        if [[ "${DRY_RUN}" ]]; then
            call darwin_install_extract_symbols
        else
            set -x

            CURRENT_INSTALL_DIR=${host_install_destdir}
            CURRENT_PREFIX="${TOOLCHAIN_PREFIX}"

            # Copy executables and shared libraries from the `host_install_destdir` to
            # INSTALL_SYMROOT and run dsymutil on them.
            (cd "${CURRENT_INSTALL_DIR}" &&
             find ./"${CURRENT_PREFIX}" -perm -0111 -type f -print | cpio --insecure -pdm "${INSTALL_SYMROOT}")

            # Run dsymutil on executables and shared libraries.
            #
            # Exclude shell scripts and static archives.
            (cd "${INSTALL_SYMROOT}" &&
             find ./"${CURRENT_PREFIX}" -perm -0111 -type f -print | \
               grep -v crashlog.py | \
               grep -v symbolication.py | \
               grep -v '.a$' | \
               xargs -n 1 -P ${BUILD_JOBS} $(xcrun_find_tool dsymutil))

            # Strip executables, shared libraries and static libraries in
            # `host_install_destdir`.
            find "${CURRENT_INSTALL_DIR}${CURRENT_PREFIX}/" \
              '(' -perm -0111 -or -name "*.a" ')' -type f -print | \
              xargs -n 1 -P ${BUILD_JOBS} $(xcrun_find_tool strip) -S

            # Codesign dylibs after strip tool
            # rdar://45388785
            find "${CURRENT_INSTALL_DIR}${CURRENT_PREFIX}/" \
              '(' -name "*.dylib" ')' -type f -print | \
              xargs -n 1 -P ${BUILD_JOBS} $(xcrun_find_tool codesign) -f -s -

            { set +x; } 2>/dev/null
        fi
    fi
done
# Everything is 'installed', but some products may be awaiting lipo.


function build_and_test_installable_package() {

    local host="$1"

    if [[ "${INSTALLABLE_PACKAGE}" ]] ; then

        # Get the directory where the products where installed.
        # If INSTALL_DESTDIR not given, we couldn't have installed anything.

        if [[ -z "${INSTALL_DESTDIR}" ]] ; then
            echo "--install-destdir required to build a package. Skipping."
            return
        fi
        local host_install_destdir="$(get_host_install_destdir ${host})"
        local host_install_prefix="$(get_host_install_prefix ${host})"

        if [[ $(has_cross_compile_hosts) ]]; then
            package_for_host="${INSTALLABLE_PACKAGE}-${host}"
        else
            package_for_host="${INSTALLABLE_PACKAGE}"
        fi

        echo "--- Creating installable package ---"
        echo "-- Package file: ${package_for_host} --"

        # Assume the lipo builds are (or include) an OS X host and build an xctoolchain
        if [[ "${host}" == "macosx-"* ]] || [[ "${host}" == "merged-hosts" ]]; then
          # Create plist for xctoolchain.
          echo "-- Create Info.plist --"
          PLISTBUDDY_BIN="/usr/libexec/PlistBuddy"

          DARWIN_TOOLCHAIN_INSTALL_LOCATION="/Library/Developer/Toolchains/${DARWIN_TOOLCHAIN_NAME}.xctoolchain"
          DARWIN_TOOLCHAIN_INFO_PLIST="${host_install_destdir}${TOOLCHAIN_PREFIX}/Info.plist"
          DARWIN_TOOLCHAIN_REPORT_URL="https://bugs.swift.org/"
          COMPATIBILITY_VERSION=2
          COMPATIBILITY_VERSION_DISPLAY_STRING="Xcode 8.0"
          DARWIN_TOOLCHAIN_CREATED_DATE="$(date -u +'%a %b %d %T GMT %Y')"

          echo "-- Removing: ${DARWIN_TOOLCHAIN_INFO_PLIST}"
          call rm -f ${DARWIN_TOOLCHAIN_INFO_PLIST}

          call ${PLISTBUDDY_BIN} -c "Add DisplayName string '${DARWIN_TOOLCHAIN_DISPLAY_NAME}'" "${DARWIN_TOOLCHAIN_INFO_PLIST}"
          call ${PLISTBUDDY_BIN} -c "Add ShortDisplayName string '${DARWIN_TOOLCHAIN_DISPLAY_NAME_SHORT}'" "${DARWIN_TOOLCHAIN_INFO_PLIST}"
          call ${PLISTBUDDY_BIN} -c "Add CreatedDate date '${DARWIN_TOOLCHAIN_CREATED_DATE}'" "${DARWIN_TOOLCHAIN_INFO_PLIST}"
          call ${PLISTBUDDY_BIN} -c "Add CompatibilityVersion integer ${COMPATIBILITY_VERSION}" "${DARWIN_TOOLCHAIN_INFO_PLIST}"
          call ${PLISTBUDDY_BIN} -c "Add CompatibilityVersionDisplayString string ${COMPATIBILITY_VERSION_DISPLAY_STRING}" "${DARWIN_TOOLCHAIN_INFO_PLIST}"
          call ${PLISTBUDDY_BIN} -c "Add Version string '${DARWIN_TOOLCHAIN_VERSION}'" "${DARWIN_TOOLCHAIN_INFO_PLIST}"
          call ${PLISTBUDDY_BIN} -c "Add CFBundleIdentifier string '${DARWIN_TOOLCHAIN_BUNDLE_IDENTIFIER}'" "${DARWIN_TOOLCHAIN_INFO_PLIST}"
          call ${PLISTBUDDY_BIN} -c "Add ReportProblemURL string '${DARWIN_TOOLCHAIN_REPORT_URL}'" "${DARWIN_TOOLCHAIN_INFO_PLIST}"
          call ${PLISTBUDDY_BIN} -c "Add Aliases array" "${DARWIN_TOOLCHAIN_INFO_PLIST}"
          call ${PLISTBUDDY_BIN} -c "Add Aliases:0 string '${DARWIN_TOOLCHAIN_ALIAS}'" "${DARWIN_TOOLCHAIN_INFO_PLIST}"
          call ${PLISTBUDDY_BIN} -c "Add OverrideBuildSettings dict" "${DARWIN_TOOLCHAIN_INFO_PLIST}"
          call ${PLISTBUDDY_BIN} -c "Add OverrideBuildSettings:ENABLE_BITCODE string 'NO'" "${DARWIN_TOOLCHAIN_INFO_PLIST}"
          call ${PLISTBUDDY_BIN} -c "Add OverrideBuildSettings:SWIFT_DISABLE_REQUIRED_ARCLITE string 'YES'" "${DARWIN_TOOLCHAIN_INFO_PLIST}"
          call ${PLISTBUDDY_BIN} -c "Add OverrideBuildSettings:SWIFT_LINK_OBJC_RUNTIME string 'YES'" "${DARWIN_TOOLCHAIN_INFO_PLIST}"
          call ${PLISTBUDDY_BIN} -c "Add OverrideBuildSettings:SWIFT_DEVELOPMENT_TOOLCHAIN string 'YES'" "${DARWIN_TOOLCHAIN_INFO_PLIST}"
          call ${PLISTBUDDY_BIN} -c "Add OverrideBuildSettings:SWIFT_USE_DEVELOPMENT_TOOLCHAIN_RUNTIME string 'YES'" "${DARWIN_TOOLCHAIN_INFO_PLIST}"

          call chmod a+r "${DARWIN_TOOLCHAIN_INFO_PLIST}"

          if [[ "${DARWIN_TOOLCHAIN_APPLICATION_CERT}" ]] ; then
            echo "-- Codesign xctoolchain --"
            call "${SWIFT_SOURCE_DIR}/utils/toolchain-codesign" "${DARWIN_TOOLCHAIN_APPLICATION_CERT}" "${host_install_destdir}${TOOLCHAIN_PREFIX}/"
          fi
          if [[ "${DARWIN_TOOLCHAIN_INSTALLER_PACKAGE}" ]] ; then
            echo "-- Create Installer --"
            call "${SWIFT_SOURCE_DIR}/utils/toolchain-installer" "${host_install_destdir}${TOOLCHAIN_PREFIX}/" "${DARWIN_TOOLCHAIN_BUNDLE_IDENTIFIER}" \
                "${DARWIN_TOOLCHAIN_INSTALLER_CERT}" "${DARWIN_TOOLCHAIN_INSTALLER_PACKAGE}" "${DARWIN_TOOLCHAIN_INSTALL_LOCATION}" \
                "${DARWIN_TOOLCHAIN_VERSION}" "${SWIFT_SOURCE_DIR}/utils/darwin-installer-scripts"
          fi

          # host_install_destdir contains the toolchain prefix.
          # We want to create the package in host_install_destdir_nonprefixed.
          with_pushd "${host_install_destdir}" \
              call tar -c -z -f "${package_for_host}" "${TOOLCHAIN_PREFIX/#\/}"
        else
            # BSD tar doesn't support --owner/--group.
            if [[ "$(uname -s)" == "Darwin" || "$(uname -s)" == "FreeBSD" ]] ; then
                with_pushd "${host_install_destdir}" \
                    tar -c -z -f "${package_for_host}" "${host_install_prefix/#\/}"
            else
                with_pushd "${host_install_destdir}" \
                    tar -c -z -f "${package_for_host}" --owner=0 --group=0 "${host_install_prefix/#\/}"
            fi
        fi
        if [[ "${TEST_INSTALLABLE_PACKAGE}" ]] ; then
            PKG_TESTS_SOURCE_DIR="${WORKSPACE}/swift-integration-tests"
            PKG_TESTS_SANDBOX_PARENT="$(build_directory swift_package_sandbox_${host} none)"
            PKG_TESTS_TEMPS="${PKG_TESTS_SANDBOX_PARENT}"/"tests"

            if [[ "${host}" == "macosx-"* ]] ; then
                PKG_TESTS_SANDBOX="${PKG_TESTS_SANDBOX_PARENT}"/"${TOOLCHAIN_PREFIX}"
            else # Linux
                PKG_TESTS_SANDBOX="${PKG_TESTS_SANDBOX_PARENT}"
            fi

            LIT_EXECUTABLE_PATH="${LLVM_SOURCE_DIR}/utils/lit/lit.py"
            LLVM_BIN_DIR="$(build_directory_bin ${LOCAL_HOST} llvm)"
            echo "-- Test Installable Package --"
            call rm -rf "${PKG_TESTS_SANDBOX_PARENT}"
            call mkdir -p "${PKG_TESTS_SANDBOX}"
            with_pushd "${PKG_TESTS_SANDBOX_PARENT}" \
                call tar xzf "${package_for_host}"

            with_pushd "${PKG_TESTS_SOURCE_DIR}" \
                call python "${LIT_EXECUTABLE_PATH}" . -sv --param package-path="${PKG_TESTS_SANDBOX}" --param test-exec-root="${PKG_TESTS_TEMPS}" --param llvm-bin-dir="${LLVM_BIN_DIR}"
        fi
    fi
}

# Build and test packages.
for host in "${ALL_HOSTS[@]}"; do

    # Check if we should perform this action.
    if ! [[ $(should_execute_action "${host}-package") ]]; then
        continue
    fi

    if [[ $(should_include_host_in_lipo ${host}) ]]; then
            continue
    fi

    build_and_test_installable_package ${host}
done

# Lipo those products which require it, optionally build and test an installable package.
if [[ ${#LIPO_SRC_DIRS[@]} -gt 0 ]]; then
    # This is from multiple hosts; Which host should we say it is?
    # Let's call it 'merged-hosts' so that we can identify it.
    mergedHost="merged-hosts"

    # Check if we should perform this action.
    if ! [[ $(should_execute_action "${mergedHost}-lipo") ]]; then
        continue
    fi

    echo "--- Merging and running lipo ---"

    # Allow passing lipo with --host-lipo
    if [[ -z "${HOST_LIPO}" ]] ; then
        LIPO_PATH=$(xcrun_find_tool lipo)
    else
        LIPO_PATH="${HOST_LIPO}"
    fi
    call "${SWIFT_SOURCE_DIR}"/utils/recursive-lipo --lipo=${LIPO_PATH} --copy-subdirs="$(get_host_install_prefix ${host})lib/swift $(get_host_install_prefix ${host})lib/swift_static" --destination="$(get_host_install_destdir ${mergedHost})" ${LIPO_SRC_DIRS[@]}

    # Build and test the lipo-ed package.
    build_and_test_installable_package ${mergedHost}
fi
# END<|MERGE_RESOLUTION|>--- conflicted
+++ resolved
@@ -2464,7 +2464,6 @@
                   cmake_cache="Apple-lldb-Linux.cmake"
                 fi
 
-<<<<<<< HEAD
                 cmake_options=(
                     "${cmake_options[@]}"
                     -C${LLDB_SOURCE_DIR}/cmake/caches/${cmake_cache}
@@ -2472,35 +2471,17 @@
                     -DLLDB_SWIFTC:PATH="$(build_directory ${LOCAL_HOST} swift)/bin/swiftc"
                     -DLLDB_SWIFT_LIBS:PATH="$(build_directory ${LOCAL_HOST} swift)/lib/swift"
                     -DCMAKE_INSTALL_PREFIX:PATH="$(get_host_install_prefix ${host})"
+                    -DLLDB_FRAMEWORK_INSTALL_DIR="$(get_host_install_prefix ${host})../System/Library/PrivateFrameworks"
+                    -DClang_DIR:PATH=${llvm_build_dir}/lib/cmake/clang
                     -DLLVM_DIR:PATH=${llvm_build_dir}/lib/cmake/llvm
-                    -DClang_DIR:PATH=${llvm_build_dir}/lib/cmake/clang
-                    -DSwift_DIR:PATH=${swift_build_dir}/lib/cmake/swift
+                    -DLLDB_PATH_TO_CLANG_BUILD:PATH="${llvm_build_dir}"
                     -DLLDB_PATH_TO_SWIFT_SOURCE:PATH="${SWIFT_SOURCE_DIR}"
+                    -DLLDB_PATH_TO_SWIFT_BUILD:PATH="${swift_build_dir}"
                     -DLLDB_IS_BUILDBOT_BUILD:BOOL="${LLDB_IS_BUILDBOT_BUILD}"
                     -DLLDB_BUILD_DATE:STRING="\"${LLDB_BUILD_DATE}\""
                     -DLLDB_ALLOW_STATIC_BINDINGS:BOOL=1
                     -DLLDB_INCLUDE_TESTS:BOOL=$(false_true ${BUILD_TOOLCHAIN_ONLY})
                 )
-=======
-                  cmake_options=(
-                      "${cmake_options[@]}"
-                      -C${LLDB_SOURCE_DIR}/cmake/caches/${cmake_cache}
-                      -DCMAKE_BUILD_TYPE:STRING="${LLDB_BUILD_TYPE}"
-                      -DLLDB_SWIFTC:PATH="$(build_directory ${LOCAL_HOST} swift)/bin/swiftc"
-                      -DLLDB_SWIFT_LIBS:PATH="$(build_directory ${LOCAL_HOST} swift)/lib/swift"
-                      -DCMAKE_INSTALL_PREFIX:PATH="$(get_host_install_prefix ${host})"
-                      -DLLDB_FRAMEWORK_INSTALL_DIR="$(get_host_install_prefix ${host})../System/Library/PrivateFrameworks"
-                      -DClang_DIR:PATH=${llvm_build_dir}/lib/cmake/clang
-                      -DLLVM_DIR:PATH=${llvm_build_dir}/lib/cmake/llvm
-                      -DLLDB_PATH_TO_CLANG_BUILD:PATH="${llvm_build_dir}"
-                      -DLLDB_PATH_TO_SWIFT_SOURCE:PATH="${SWIFT_SOURCE_DIR}"
-                      -DLLDB_PATH_TO_SWIFT_BUILD:PATH="${swift_build_dir}"
-                      -DLLDB_IS_BUILDBOT_BUILD:BOOL="${LLDB_IS_BUILDBOT_BUILD}"
-                      -DLLDB_BUILD_DATE:STRING="\"${LLDB_BUILD_DATE}\""
-                      -DLLDB_ALLOW_STATIC_BINDINGS:BOOL=1
-                      -DLLDB_INCLUDE_TESTS:BOOL=$(false_true ${BUILD_TOOLCHAIN_ONLY})
-                  )
->>>>>>> bfbbdc01
 
                 if [[ "$(uname -s)" == "Darwin" ]] ; then
                   cmake_options+=(
