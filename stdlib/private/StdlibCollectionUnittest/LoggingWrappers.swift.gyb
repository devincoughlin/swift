--- conflicted
+++ resolved
@@ -209,106 +209,11 @@
     self.base = base
   }
 
-<<<<<<< HEAD
   public typealias Iterator = LoggingIterator<Base.Iterator>
 
   public func makeIterator() -> LoggingIterator<Base.Iterator> {
     Log.makeIterator[selfType] += 1
     return LoggingIterator(wrapping: base.makeIterator())
-=======
-  public var count: Base.Index.Distance {
-    return base.count
-  }
-
-  public var first: Base.Iterator.Element? {
-    return base.first
-  }
-
-  public var isEmpty: Bool {
-    return base.isEmpty
-  }
-
-  public var startIndex: Base.Index {
-    return base.startIndex
-  }
-
-  public var endIndex: Base.Index {
-    return base.endIndex
-  }
-
-  public subscript(position: Base.Index) -> Base.Iterator.Element {
-    return base[position]
-  }
-
-  public mutating func replaceSubrange<
-    C : Collection where C.Iterator.Element == Base.Iterator.Element
-  >(
-    _ bounds: Range<Base.Index>, with newElements: C
-  ) {
-    Log.replaceSubrange[selfType] += 1
-    base.replaceSubrange(bounds, with: newElements)
-  }
-
-  public mutating func append(_ newElement: Base.Iterator.Element) {
-    Log.append[selfType] += 1
-    base.append(newElement)
-  }
-
-  public mutating func append<
-    S : Sequence where S.Iterator.Element == Base.Iterator.Element
-  >(contentsOf newElements: S) {
-    Log.appendContentsOf[selfType] += 1
-    base.append(contentsOf: newElements)
-  }
-
-  public mutating func insert(
-    _ newElement: Base.Iterator.Element, at i: Base.Index
-  ) {
-    Log.insert[selfType] += 1
-    base.insert(newElement, at: i)
-  }
-
-  @discardableResult
-  public mutating func remove(at index: Base.Index) -> Base.Iterator.Element {
-    Log.removeAt[selfType] += 1
-    return base.remove(at: index)
-  }
-
-  public mutating func _customRemoveLast() -> Base.Iterator.Element? {
-    Log._customRemoveLast[selfType] += 1
-    return base._customRemoveLast()
-  }
-
-  public mutating func _customRemoveLast(_ n: Int) -> Bool {
-    Log._customRemoveLastN[selfType] += 1
-    return base._customRemoveLast(n)
-  }
-
-  @discardableResult
-  public mutating func removeFirst() -> Base.Iterator.Element {
-    Log.removeFirst[selfType] += 1
-    return base.removeFirst()
-  }
-
-  public mutating func removeFirst(_ n: Int) {
-    Log.removeFirstN[selfType] += 1
-    base.removeFirst(n)
-  }
-
-  public mutating func removeSubrange(_ bounds: Range<Base.Index>) {
-    Log.removeSubrange[selfType] += 1
-    base.removeSubrange(bounds)
-  }
-
-  public mutating func removeAll(keepingCapacity keepCapacity: Bool) {
-    Log.removeAll[selfType] += 1
-    base.removeAll(keepingCapacity: keepCapacity)
-  }
-
-  public mutating func reserveCapacity(_ n: Base.Index.Distance) {
-    Log.reserveCapacity[selfType] += 1
-    base.reserveCapacity(n)
->>>>>>> 8e292dae
   }
 
   public var underestimatedCount: Int {
@@ -605,16 +510,19 @@
     base.removeAll(keepingCapacity: keepCapacity)
   }
 
+  @discardableResult
   public mutating func remove(at index: Index) -> Base.Iterator.Element {
     Log.removeAt[selfType] += 1
     return base.remove(at: index)
   }
 
+  @discardableResult
   public mutating func removeFirst() -> Base.Iterator.Element {
     Log.removeFirst[selfType] += 1
     return base.removeFirst()
   }
 
+  @discardableResult
   public mutating func removeFirst(_ n: Int) {
     Log.removeFirstN[selfType] += 1
     base.removeFirst(n)
