//===----------------------------------------------------------------------===//
//
// This source file is part of the Swift.org open source project
//
// Copyright (c) 2014 - 2016 Apple Inc. and the Swift project authors
// Licensed under Apache License v2.0 with Runtime Library Exception
//
// See http://swift.org/LICENSE.txt for license information
// See http://swift.org/CONTRIBUTORS.txt for the list of Swift project authors
//
//===----------------------------------------------------------------------===//

import SwiftShims

// FIXME: complexity documentation for most of methods on String is ought to be
// qualified with "amortized" at least, as Characters are variable-length.

/// An arbitrary Unicode string value.
///
/// Unicode-Correct
/// ===============
///
/// Swift strings are designed to be Unicode-correct.  In particular,
/// the APIs make it easy to write code that works correctly, and does
/// not surprise end-users, regardless of where you venture in the
/// Unicode character space.  For example, the `==` operator checks
/// for [Unicode canonical
/// equivalence](http://www.unicode.org/glossary/#deterministic_comparison),
/// so two different representations of the same string will always
/// compare equal.
///
/// Locale-Insensitive
/// ==================
///
/// The fundamental operations on Swift strings are not sensitive to
/// locale settings.  That's because, for example, the validity of a
/// `Dictionary<String, T>` in a running program depends on a given
/// string comparison having a single, stable result.  Therefore,
/// Swift always uses the default,
/// un-[tailored](http://www.unicode.org/glossary/#tailorable) Unicode
/// algorithms for basic string operations.
///
/// Importing `Foundation` endows swift strings with the full power of
/// the `NSString` API, which allows you to choose more complex
/// locale-sensitive operations explicitly.
///
/// Value Semantics
/// ===============
///
/// Each string variable, `let` binding, or stored property has an
/// independent value, so mutations to the string are not observable
/// through its copies:
///
///     var a = "foo"
///     var b = a
///     b.append("bar")
///     print("a=\(a), b=\(b)")     // a=foo, b=foobar
///
/// Strings use Copy-on-Write so that their data is only copied
/// lazily, upon mutation, when more than one string instance is using
/// the same buffer.  Therefore, the first in any sequence of mutating
/// operations may cost `O(N)` time and space, where `N` is the length
/// of the string's (unspecified) underlying representation.
///
/// Views
/// =====
///
/// `String` is not itself a collection of anything.  Instead, it has
/// properties that present the string's contents as meaningful
/// collections:
///
///   - `characters`: a collection of `Character` ([extended grapheme
///     cluster](http://www.unicode.org/glossary/#extended_grapheme_cluster))
///     elements, a unit of text that is meaningful to most humans.
///
///   - `unicodeScalars`: a collection of `UnicodeScalar` ([Unicode
///     scalar
///     values](http://www.unicode.org/glossary/#unicode_scalar_value))
///     the 21-bit codes that are the basic unit of Unicode.  These
///     values are equivalent to UTF-32 code units.
///
///   - `utf16`: a collection of `UTF16.CodeUnit`, the 16-bit
///     elements of the string's UTF-16 encoding.
///
///   - `utf8`: a collection of `UTF8.CodeUnit`, the 8-bit
///     elements of the string's UTF-8 encoding.
///
/// Growth and Capacity
/// ===================
///
/// When a string's contiguous storage fills up, new storage must be
/// allocated and characters must be moved to the new storage.
/// `String` uses an exponential growth strategy that makes `append` a
/// constant time operation *when amortized over many invocations*.
///
/// Objective-C Bridge
/// ==================
///
/// `String` is bridged to Objective-C as `NSString`, and a `String`
/// that originated in Objective-C may store its characters in an
/// `NSString`.  Since any arbitrary subclass of `NSString` can
/// become a `String`, there are no guarantees about representation or
/// efficiency in this case.  Since `NSString` is immutable, it is
/// just as though the storage was shared by some copy: the first in
/// any sequence of mutating operations causes elements to be copied
/// into unique, contiguous storage which may cost `O(N)` time and
/// space, where `N` is the length of the string representation (or
/// more, if the underlying `NSString` has unusual performance
/// characteristics).
public struct String {
  /// An empty `String`.
  public init() {
    _core = _StringCore()
  }

  public // @testable
  init(_ _core: _StringCore) {
    self._core = _core
  }

  public // @testable
  var _core: _StringCore
}

extension String {
  @warn_unused_result
  public // @testable
  static func _fromWellFormedCodeUnitSequence<
    Encoding: UnicodeCodec, Input: Collection
    where Input.Iterator.Element == Encoding.CodeUnit
  >(
    encoding: Encoding.Type, input: Input
  ) -> String {
    return String._fromCodeUnitSequence(encoding, input: input)!
  }

  @warn_unused_result
  public // @testable
  static func _fromCodeUnitSequence<
    Encoding: UnicodeCodec, Input: Collection
    where Input.Iterator.Element == Encoding.CodeUnit
  >(
    encoding: Encoding.Type, input: Input
  ) -> String? {
    let (stringBufferOptional, _) =
        _StringBuffer.fromCodeUnits(input, encoding: encoding,
            repairIllFormedSequences: false)
    if let stringBuffer = stringBufferOptional {
      return String(_storage: stringBuffer)
    } else {
      return nil
    }
  }

  @warn_unused_result
  public // @testable
  static func _fromCodeUnitSequenceWithRepair<
    Encoding: UnicodeCodec, Input: Collection
    where Input.Iterator.Element == Encoding.CodeUnit
  >(
    encoding: Encoding.Type, input: Input
  ) -> (String, hadError: Bool) {
    let (stringBuffer, hadError) =
        _StringBuffer.fromCodeUnits(input, encoding: encoding,
            repairIllFormedSequences: true)
    return (String(_storage: stringBuffer!), hadError)
  }
}

extension String : _BuiltinUnicodeScalarLiteralConvertible {
  @effects(readonly)
  public // @testable
  init(_builtinUnicodeScalarLiteral value: Builtin.Int32) {
    self = String._fromWellFormedCodeUnitSequence(
      UTF32.self, input: CollectionOfOne(UInt32(value)))
  }
}

extension String : UnicodeScalarLiteralConvertible {
  /// Create an instance initialized to `value`.
  public init(unicodeScalarLiteral value: String) {
    self = value
  }
}

extension String : _BuiltinExtendedGraphemeClusterLiteralConvertible {
  @effects(readonly)
  @_semantics("string.makeUTF8")
  public init(
    _builtinExtendedGraphemeClusterLiteral start: Builtin.RawPointer,
    utf8CodeUnitCount: Builtin.Word,
    isASCII: Builtin.Int1) {
    self = String._fromWellFormedCodeUnitSequence(
      UTF8.self,
      input: UnsafeBufferPointer(
        start: UnsafeMutablePointer<UTF8.CodeUnit>(start),
        count: Int(utf8CodeUnitCount)))
  }
}

extension String : ExtendedGraphemeClusterLiteralConvertible {
  /// Create an instance initialized to `value`.
  public init(extendedGraphemeClusterLiteral value: String) {
    self = value
  }
}

extension String : _BuiltinUTF16StringLiteralConvertible {
  @effects(readonly)
  @_semantics("string.makeUTF16")
  public init(
    _builtinUTF16StringLiteral start: Builtin.RawPointer,
    utf16CodeUnitCount: Builtin.Word
  ) {
    self = String(
      _StringCore(
        baseAddress: OpaquePointer(start),
        count: Int(utf16CodeUnitCount),
        elementShift: 1,
        hasCocoaBuffer: false,
        owner: nil))
  }
}

extension String : _BuiltinStringLiteralConvertible {
  @effects(readonly)
  @_semantics("string.makeUTF8")
  public init(
    _builtinStringLiteral start: Builtin.RawPointer,
    utf8CodeUnitCount: Builtin.Word,
    isASCII: Builtin.Int1) {
    if Bool(isASCII) {
      self = String(
        _StringCore(
          baseAddress: OpaquePointer(start),
          count: Int(utf8CodeUnitCount),
          elementShift: 0,
          hasCocoaBuffer: false,
          owner: nil))
    }
    else {
      self = String._fromWellFormedCodeUnitSequence(
        UTF8.self,
        input: UnsafeBufferPointer(
          start: UnsafeMutablePointer<UTF8.CodeUnit>(start),
          count: Int(utf8CodeUnitCount)))
    }
  }
}

extension String : StringLiteralConvertible {
  /// Create an instance initialized to `value`.
  public init(stringLiteral value: String) {
     self = value
  }
}

extension String : CustomDebugStringConvertible {
  /// A textual representation of `self`, suitable for debugging.
  public var debugDescription: String {
    var result = "\""
    for us in self.unicodeScalars {
      result += us.escaped(asASCII: false)
    }
    result += "\""
    return result
  }
}

extension String {
  /// Returns the number of code units occupied by this string
  /// in the given encoding.
  @warn_unused_result
  func _encodedLength<
    Encoding: UnicodeCodec
  >(encoding: Encoding.Type) -> Int {
    var codeUnitCount = 0
    let output: (Encoding.CodeUnit) -> Void = { _ in codeUnitCount += 1 }
    self._encode(encoding, output: output)
    return codeUnitCount
  }

  // FIXME: this function does not handle the case when a wrapped NSString
  // contains unpaired surrogates.  Fix this before exposing this function as a
  // public API.  But it is unclear if it is valid to have such an NSString in
  // the first place.  If it is not, we should not be crashing in an obscure
  // way -- add a test for that.
  // Related: <rdar://problem/17340917> Please document how NSString interacts
  // with unpaired surrogates
  func _encode<
<<<<<<< HEAD
    Encoding: UnicodeCodec
  >(encoding: Encoding.Type, @noescape output: (Encoding.CodeUnit) -> Void)
=======
    Encoding: UnicodeCodecType
  >(encoding: Encoding.Type, output: (Encoding.CodeUnit) -> Void)
>>>>>>> 479d7929
  {
    return _core.encode(encoding, output: output)
  }
}

#if _runtime(_ObjC)
/// Compare two strings using the Unicode collation algorithm in the
/// deterministic comparison mode.  (The strings which are equivalent according
/// to their NFD form are considered equal.  Strings which are equivalent
/// according to the plain Unicode collation algorithm are additionally ordered
/// based on their NFD.)
///
/// See Unicode Technical Standard #10.
///
/// The behavior is equivalent to `NSString.compare()` with default options.
///
/// - returns:
///   * an unspecified value less than zero if `lhs < rhs`,
///   * zero if `lhs == rhs`,
///   * an unspecified value greater than zero if `lhs > rhs`.
@_silgen_name("swift_stdlib_compareNSStringDeterministicUnicodeCollation")
public func _stdlib_compareNSStringDeterministicUnicodeCollation(
  lhs: AnyObject, _ rhs: AnyObject
) -> Int32
#endif

extension String : Equatable {
}

@warn_unused_result
public func ==(lhs: String, rhs: String) -> Bool {
  if lhs._core.isASCII && rhs._core.isASCII {
    if lhs._core.count != rhs._core.count {
      return false
    }
    return _swift_stdlib_memcmp(
      lhs._core.startASCII, rhs._core.startASCII,
      rhs._core.count) == 0
  }
  return lhs._compareString(rhs) == 0
}

extension String : Comparable {
}

extension String {
#if _runtime(_ObjC)
  /// This is consistent with Foundation, but incorrect as defined by Unicode.
  /// Unicode weights some ASCII punctuation in a different order than ASCII
  /// value. Such as:
  ///
  ///   0022  ; [*02FF.0020.0002] # QUOTATION MARK
  ///   0023  ; [*038B.0020.0002] # NUMBER SIGN
  ///   0025  ; [*038C.0020.0002] # PERCENT SIGN
  ///   0026  ; [*0389.0020.0002] # AMPERSAND
  ///   0027  ; [*02F8.0020.0002] # APOSTROPHE
  ///
  /// - Precondition: Both `self` and `rhs` are ASCII strings.
  @warn_unused_result
  public // @testable
  func _compareASCII(rhs: String) -> Int {
    var compare = Int(_swift_stdlib_memcmp(
      self._core.startASCII, rhs._core.startASCII,
      min(self._core.count, rhs._core.count)))
    if compare == 0 {
      compare = self._core.count - rhs._core.count
    }
    // This efficiently normalizes the result to -1, 0, or 1 to match the
    // behavior of NSString's compare function.
    return (compare > 0 ? 1 : 0) - (compare < 0 ? 1 : 0)
  }
#endif

  /// Compares two strings with the Unicode Collation Algorithm.
  @warn_unused_result
  @inline(never)
  @_semantics("stdlib_binary_only") // Hide the CF/ICU dependency
  public  // @testable
  func _compareDeterministicUnicodeCollation(rhs: String) -> Int {
    // Note: this operation should be consistent with equality comparison of
    // Character.
#if _runtime(_ObjC)
    return Int(_stdlib_compareNSStringDeterministicUnicodeCollation(
      _bridgeToObjectiveCImpl(), rhs._bridgeToObjectiveCImpl()))
#else
    switch (_core.isASCII, rhs._core.isASCII) {
    case (true, false):
      let lhsPtr = UnsafePointer<Int8>(_core.startASCII)
      let rhsPtr = UnsafePointer<UTF16.CodeUnit>(rhs._core.startUTF16)

      return Int(_swift_stdlib_unicode_compare_utf8_utf16(
        lhsPtr, Int32(_core.count), rhsPtr, Int32(rhs._core.count)))
    case (false, true):
      // Just invert it and recurse for this case.
      return -rhs._compareDeterministicUnicodeCollation(self)
    case (false, false):
      let lhsPtr = UnsafePointer<UTF16.CodeUnit>(_core.startUTF16)
      let rhsPtr = UnsafePointer<UTF16.CodeUnit>(rhs._core.startUTF16)

      return Int(_swift_stdlib_unicode_compare_utf16_utf16(
        lhsPtr, Int32(_core.count),
        rhsPtr, Int32(rhs._core.count)))
    case (true, true):
      let lhsPtr = UnsafePointer<Int8>(_core.startASCII)
      let rhsPtr = UnsafePointer<Int8>(rhs._core.startASCII)

      return Int(_swift_stdlib_unicode_compare_utf8_utf8(
        lhsPtr, Int32(_core.count),
        rhsPtr, Int32(rhs._core.count)))
    }
#endif
  }

  @warn_unused_result
  public  // @testable
  func _compareString(rhs: String) -> Int {
#if _runtime(_ObjC)
    // We only want to perform this optimization on objc runtimes. Elsewhere,
    // we will make it follow the unicode collation algorithm even for ASCII.
    if (_core.isASCII && rhs._core.isASCII) {
      return _compareASCII(rhs)
    }
#endif
    return _compareDeterministicUnicodeCollation(rhs)
  }
}

@warn_unused_result
public func <(lhs: String, rhs: String) -> Bool {
  return lhs._compareString(rhs) < 0
}

// Support for copy-on-write
extension String {

  /// Append the elements of `other` to `self`.
  public mutating func append(other: String) {
    _core.append(other._core)
  }

  /// Append `x` to `self`.
  ///
  /// - Complexity: Amortized O(1).
  public mutating func append(x: UnicodeScalar) {
    _core.append(x)
  }

  public // SPI(Foundation)
  init(_storage: _StringBuffer) {
    _core = _StringCore(_storage)
  }
}

#if _runtime(_ObjC)
@warn_unused_result
@_silgen_name("swift_stdlib_NSStringNFDHashValue")
func _stdlib_NSStringNFDHashValue(str: AnyObject) -> Int

@warn_unused_result
@_silgen_name("swift_stdlib_NSStringASCIIHashValue")
func _stdlib_NSStringASCIIHashValue(str: AnyObject) -> Int
#endif

extension String : Hashable {
  /// The hash value.
  ///
  /// **Axiom:** `x == y` implies `x.hashValue == y.hashValue`.
  ///
  /// - Note: The hash value is not guaranteed to be stable across
  ///   different invocations of the same program.  Do not persist the
  ///   hash value across program runs.
  public var hashValue: Int {
#if _runtime(_ObjC)
    // Mix random bits into NSString's hash so that clients don't rely on
    // Swift.String.hashValue and NSString.hash being the same.
#if arch(i386) || arch(arm)
    let hashOffset = Int(bitPattern: 0x88dd_cc21)
#else
    let hashOffset = Int(bitPattern: 0x429b_1266_88dd_cc21)
#endif
    // FIXME(performance): constructing a temporary NSString is extremely
    // wasteful and inefficient.
    let cocoaString = unsafeBitCast(
      self._bridgeToObjectiveCImpl(), to: _NSStringCore.self)

    // If we have an ASCII string, we do not need to normalize.
    if self._core.isASCII {
      return hashOffset ^ _stdlib_NSStringASCIIHashValue(cocoaString)
    } else {
      return hashOffset ^ _stdlib_NSStringNFDHashValue(cocoaString)
    }
#else
    if self._core.isASCII {
      return _swift_stdlib_unicode_hash_ascii(
        UnsafeMutablePointer<Int8>(_core.startASCII),
        Int32(_core.count))
    } else {
      return _swift_stdlib_unicode_hash(
        UnsafeMutablePointer<UInt16>(_core.startUTF16),
        Int32(_core.count))
    }
#endif
  }
}

@warn_unused_result
@effects(readonly)
@_semantics("string.concat")
public func + (lhs: String, rhs: String) -> String {
  var lhs = lhs
  if (lhs.isEmpty) {
    return rhs
  }
  lhs._core.append(rhs._core)
  return lhs
}

// String append
public func += (lhs: inout String, rhs: String) {
  if lhs.isEmpty {
    lhs = rhs
  }
  else {
    lhs._core.append(rhs._core)
  }
}

extension String {
  /// Constructs a `String` in `resultStorage` containing the given UTF-8.
  ///
  /// Low-level construction interface used by introspection
  /// implementation in the runtime library.
  @_silgen_name("swift_stringFromUTF8InRawMemory")
  public // COMPILER_INTRINSIC
  static func _fromUTF8InRawMemory(
    resultStorage: UnsafeMutablePointer<String>,
    start: UnsafeMutablePointer<UTF8.CodeUnit>,
    utf8CodeUnitCount: Int
  ) {
    resultStorage.initialize(with: 
      String._fromWellFormedCodeUnitSequence(
        UTF8.self,
        input: UnsafeBufferPointer(start: start, count: utf8CodeUnitCount)))
  }
}

extension String {
  public typealias Index = CharacterView.Index
  
  /// The position of the first `Character` in `self.characters` if
  /// `self` is non-empty; identical to `endIndex` otherwise.
  public var startIndex: Index { return characters.startIndex }
  
  /// The "past the end" position in `self.characters`.
  ///
  /// `endIndex` is not a valid argument to `subscript`, and is always
  /// reachable from `startIndex` by zero or more applications of
  /// `successor()`.
  public var endIndex: Index { return characters.endIndex }

  /// Access the `Character` at `position`.
  ///
  /// - Precondition: `position` is a valid position in `self.characters`
  ///   and `position != endIndex`.
  public subscript(i: Index) -> Character { return characters[i] }
}

@warn_unused_result
public func == (lhs: String.Index, rhs: String.Index) -> Bool {
  return lhs._base == rhs._base
}

@warn_unused_result
public func < (lhs: String.Index, rhs: String.Index) -> Bool {
  return lhs._base < rhs._base
}

extension String {
  /// Return the characters within the given `bounds`.
  ///
  /// - Complexity: O(1) unless bridging from Objective-C requires an
  ///   O(N) conversion.
  public subscript(bounds: Range<Index>) -> String {
    return String(characters[bounds])
  }
}

extension String {
  public mutating func reserveCapacity(n: Int) {
    withMutableCharacters {
      (v: inout CharacterView) in v.reserveCapacity(n)
    }
  }
  public mutating func append(c: Character) {
    withMutableCharacters {
      (v: inout CharacterView) in v.append(c)
    }
  }
  
  public mutating func append<
    S : Sequence where S.Iterator.Element == Character
  >(contentsOf newElements: S) {
    withMutableCharacters {
      (v: inout CharacterView) in v.append(contentsOf: newElements)
    }
  }
  
  /// Create an instance containing `characters`.
  public init<
    S : Sequence where S.Iterator.Element == Character
  >(_ characters: S) {
    self._core = CharacterView(characters)._core
  }
}

extension Sequence where Iterator.Element == String {

  /// Interpose the `separator` between elements of `self`, then concatenate
  /// the result.  For example:
  ///
  ///     ["foo", "bar", "baz"].joined(separator: "-|-") // "foo-|-bar-|-baz"
  @warn_unused_result
  public func joined(separator separator: String) -> String {
    var result = ""

    // FIXME(performance): this code assumes UTF-16 in-memory representation.
    // It should be switched to low-level APIs.
    let separatorSize = separator.utf16.count

    let reservation = self._preprocessingPass {
      () -> Int in
      var r = 0
      for chunk in self {
        // FIXME(performance): this code assumes UTF-16 in-memory representation.
        // It should be switched to low-level APIs.
        r += separatorSize + chunk.utf16.count
      }
      return r - separatorSize
    }

    if let n = reservation {
      result.reserveCapacity(n)
    }

    if separatorSize == 0 {
      for x in self {
        result.append(x)
      }
      return result
    }

    var iter = makeIterator()
    if let first = iter.next() {
      result.append(first)
      while let next = iter.next() {
        result.append(separator)
        result.append(next)
      }
    }

    return result
  }
}

extension String {
  /// Replace the characters within `bounds` with the elements of
  /// `replacement`.
  ///
  /// Invalidates all indices with respect to `self`.
  ///
  /// - Complexity: O(`bounds.count`) if `bounds.endIndex
  ///   == self.endIndex` and `newElements.isEmpty`, O(N) otherwise.
  public mutating func replaceSubrange<
    C: Collection where C.Iterator.Element == Character
  >(
    bounds: Range<Index>, with newElements: C
  ) {
    withMutableCharacters {
      (v: inout CharacterView) in v.replaceSubrange(bounds, with: newElements)
    }
  }

  /// Replace the text in `bounds` with `replacement`.
  ///
  /// Invalidates all indices with respect to `self`.
  ///
  /// - Complexity: O(`bounds.count`) if `bounds.endIndex
  ///   == self.endIndex` and `newElements.isEmpty`, O(N) otherwise.
  public mutating func replaceSubrange(
    bounds: Range<Index>, with newElements: String
  ) {
    replaceSubrange(bounds, with: newElements.characters)
  }

  /// Insert `newElement` at position `i`.
  ///
  /// Invalidates all indices with respect to `self`.
  ///
  /// - Complexity: O(`self.count`).
  public mutating func insert(newElement: Character, at i: Index) {
    withMutableCharacters {
      (v: inout CharacterView) in v.insert(newElement, at: i)
    }
  }

  /// Insert `newElements` at position `i`.
  ///
  /// Invalidates all indices with respect to `self`.
  ///
  /// - Complexity: O(`self.count + newElements.count`).
  public mutating func insert<
    S : Collection where S.Iterator.Element == Character
  >(contentsOf newElements: S, at i: Index) {
    withMutableCharacters {
      (v: inout CharacterView) in v.insert(contentsOf: newElements, at: i)
    }
  }

  /// Remove and return the `Character` at position `i`.
  ///
  /// Invalidates all indices with respect to `self`.
  ///
  /// - Complexity: O(`self.count`).
  public mutating func remove(at i: Index) -> Character {
    return withMutableCharacters {
      (v: inout CharacterView) in v.remove(at: i)
    }
  }

  /// Remove the characters in `bounds`.
  ///
  /// Invalidates all indices with respect to `self`.
  ///
  /// - Complexity: O(`self.count`).
  public mutating func removeSubrange(bounds: Range<Index>) {
    withMutableCharacters {
      (v: inout CharacterView) in v.removeSubrange(bounds)
    }
  }

  /// Replace `self` with the empty string.
  ///
  /// Invalidates all indices with respect to `self`.
  ///
  /// - parameter keepCapacity: If `true`, prevents the release of
  ///   allocated storage, which can be a useful optimization
  ///   when `self` is going to be grown again.
  public mutating func removeAll(keepingCapacity keepCapacity: Bool = false) {
    withMutableCharacters {
      (v: inout CharacterView) in v.removeAll(keepingCapacity: keepCapacity)
    }
  }
}
#if _runtime(_ObjC)
@warn_unused_result
@_silgen_name("swift_stdlib_NSStringLowercaseString")
func _stdlib_NSStringLowercaseString(str: AnyObject) -> _CocoaString

@warn_unused_result
@_silgen_name("swift_stdlib_NSStringUppercaseString")
func _stdlib_NSStringUppercaseString(str: AnyObject) -> _CocoaString
#else
@warn_unused_result
internal func _nativeUnicodeLowercaseString(str: String) -> String {
  var buffer = _StringBuffer(
    capacity: str._core.count, initialSize: str._core.count, elementWidth: 2)

  // Try to write it out to the same length.
  let dest = UnsafeMutablePointer<UTF16.CodeUnit>(buffer.start)
  let z = _swift_stdlib_unicode_strToLower(
    dest, Int32(str._core.count),
    str._core.startUTF16, Int32(str._core.count))
  let correctSize = Int(z)

  // If more space is needed, do it again with the correct buffer size.
  if correctSize != str._core.count {
    buffer = _StringBuffer(
      capacity: correctSize, initialSize: correctSize, elementWidth: 2)
    let dest = UnsafeMutablePointer<UTF16.CodeUnit>(buffer.start)
    _swift_stdlib_unicode_strToLower(
      dest, Int32(correctSize), str._core.startUTF16, Int32(str._core.count))
  }

  return String(_storage: buffer)
}

@warn_unused_result
internal func _nativeUnicodeUppercaseString(str: String) -> String {
  var buffer = _StringBuffer(
    capacity: str._core.count, initialSize: str._core.count, elementWidth: 2)

  // Try to write it out to the same length.
  let dest = UnsafeMutablePointer<UTF16.CodeUnit>(buffer.start)
  let z = _swift_stdlib_unicode_strToUpper(
    dest, Int32(str._core.count),
    str._core.startUTF16, Int32(str._core.count))
  let correctSize = Int(z)

  // If more space is needed, do it again with the correct buffer size.
  if correctSize != str._core.count {
    buffer = _StringBuffer(
      capacity: correctSize, initialSize: correctSize, elementWidth: 2)
    let dest = UnsafeMutablePointer<UTF16.CodeUnit>(buffer.start)
    _swift_stdlib_unicode_strToUpper(
      dest, Int32(correctSize), str._core.startUTF16, Int32(str._core.count))
  }

  return String(_storage: buffer)
}
#endif

// Unicode algorithms
extension String {
  // FIXME: implement case folding without relying on Foundation.
  // <rdar://problem/17550602> [unicode] Implement case folding

  /// A "table" for which ASCII characters need to be upper cased.
  /// To determine which bit corresponds to which ASCII character, subtract 1
  /// from the ASCII value of that character and divide by 2. The bit is set iff
  /// that character is a lower case character.
  internal var _asciiLowerCaseTable: UInt64 {
    @inline(__always)
    get {
      return 0b0001_1111_1111_1111_0000_0000_0000_0000_0000_0000_0000_0000_0000_0000_0000_0000
    }
  }

  /// The same table for upper case characters.
  internal var _asciiUpperCaseTable: UInt64 {
    @inline(__always)
    get {
      return 0b0000_0000_0000_0000_0001_1111_1111_1111_0000_0000_0000_0000_0000_0000_0000_0000
    }
  }

  /// Return `self` converted to lower case.
  ///
  /// - Complexity: O(n)
  public func lowercased() -> String {
    if self._core.isASCII {
      let count = self._core.count
      let source = self._core.startASCII
      let buffer = _StringBuffer(
        capacity: count, initialSize: count, elementWidth: 1)
      let dest = UnsafeMutablePointer<UInt8>(buffer.start)
      for i in 0..<count {
        // For each character in the string, we lookup if it should be shifted
        // in our ascii table, then we return 0x20 if it should, 0x0 if not.
        // This code is equivalent to:
        // switch source[i] {
        // case let x where (x >= 0x41 && x <= 0x5a):
        //   dest[i] = x &+ 0x20
        // case let x:
        //   dest[i] = x
        // }
        let value = source[i]
        let isUpper =
          _asciiUpperCaseTable >>
          UInt64(((value &- 1) & 0b0111_1111) >> 1)
        let add = (isUpper & 0x1) << 5
        // Since we are left with either 0x0 or 0x20, we can safely truncate to
        // a UInt8 and add to our ASCII value (this will not overflow numbers in
        // the ASCII range).
        dest[i] = value &+ UInt8(truncatingBitPattern: add)
      }
      return String(_storage: buffer)
    }

#if _runtime(_ObjC)
    return _cocoaStringToSwiftString_NonASCII(
      _stdlib_NSStringLowercaseString(self._bridgeToObjectiveCImpl()))
#else
    return _nativeUnicodeLowercaseString(self)
#endif
  }

  /// Return `self` converted to upper case.
  ///
  /// - Complexity: O(n)
  public func uppercased() -> String {
    if self._core.isASCII {
      let count = self._core.count
      let source = self._core.startASCII
      let buffer = _StringBuffer(
        capacity: count, initialSize: count, elementWidth: 1)
      let dest = UnsafeMutablePointer<UInt8>(buffer.start)
      for i in 0..<count {
        // See the comment above in lowercaseString.
        let value = source[i]
        let isLower =
          _asciiLowerCaseTable >>
          UInt64(((value &- 1) & 0b0111_1111) >> 1)
        let add = (isLower & 0x1) << 5
        dest[i] = value &- UInt8(truncatingBitPattern: add)
      }
      return String(_storage: buffer)
    }

#if _runtime(_ObjC)
    return _cocoaStringToSwiftString_NonASCII(
      _stdlib_NSStringUppercaseString(self._bridgeToObjectiveCImpl()))
#else
    return _nativeUnicodeUppercaseString(self)
#endif
  }
}

// Index conversions
extension String.Index {
  /// Construct the position in `characters` that corresponds exactly to
  /// `unicodeScalarIndex`. If no such position exists, the result is `nil`.
  ///
  /// - Precondition: `unicodeScalarIndex` is an element of
  ///   `characters.unicodeScalars.indices`.
  public init?(
    _ unicodeScalarIndex: String.UnicodeScalarIndex,
    within characters: String
  ) {
    if !unicodeScalarIndex._isOnGraphemeClusterBoundary {
      return nil
    }
    self.init(_base: unicodeScalarIndex)
  }

  /// Construct the position in `characters` that corresponds exactly to
  /// `utf16Index`. If no such position exists, the result is `nil`.
  ///
  /// - Precondition: `utf16Index` is an element of
  ///   `characters.utf16.indices`.
  public init?(
    _ utf16Index: String.UTF16Index,
    within characters: String
  ) {
    if let me = utf16Index.samePosition(
      in: characters.unicodeScalars
    )?.samePosition(in: characters) {
      self = me
    }
    else {
      return nil
    }
  }

  /// Construct the position in `characters` that corresponds exactly to
  /// `utf8Index`. If no such position exists, the result is `nil`.
  ///
  /// - Precondition: `utf8Index` is an element of
  ///   `characters.utf8.indices`.
  public init?(
    _ utf8Index: String.UTF8Index,
    within characters: String
  ) {
    if let me = utf8Index.samePosition(
      in: characters.unicodeScalars
    )?.samePosition(in: characters) {
      self = me
    }
    else {
      return nil
    }
  }

  /// Returns the position in `utf8` that corresponds exactly
  /// to `self`.
  ///
  /// - Precondition: `self` is an element of `String(utf8).indices`.
  @warn_unused_result
  public func samePosition(
    in utf8: String.UTF8View
  ) -> String.UTF8View.Index {
    return String.UTF8View.Index(self, within: utf8)
  }

  /// Returns the position in `utf16` that corresponds exactly
  /// to `self`.
  ///
  /// - Precondition: `self` is an element of `String(utf16).indices`.
  @warn_unused_result
  public func samePosition(
    in utf16: String.UTF16View
  ) -> String.UTF16View.Index {
    return String.UTF16View.Index(self, within: utf16)
  }

  /// Returns the position in `unicodeScalars` that corresponds exactly
  /// to `self`.
  ///
  /// - Precondition: `self` is an element of `String(unicodeScalars).indices`.
  @warn_unused_result
  public func samePosition(
    in unicodeScalars: String.UnicodeScalarView
  ) -> String.UnicodeScalarView.Index {
    return String.UnicodeScalarView.Index(self, within: unicodeScalars)
  }
}

extension String {
  @available(*, unavailable, renamed="append")
  public mutating func appendContentsOf(other: String) {
    fatalError("unavailable function can't be called")
  }

  @available(*, unavailable, renamed="append(contentsOf:)")
  public mutating func appendContentsOf<
    S : Sequence where S.Iterator.Element == Character
  >(newElements: S) {
    fatalError("unavailable function can't be called")
  }

  @available(*, unavailable, renamed="insert(contentsOf:at:)")
  public mutating func insertContentsOf<
    S : Collection where S.Iterator.Element == Character
  >(newElements: S, at i: Index) {
    fatalError("unavailable function can't be called")
  }

  @available(*, unavailable, renamed="replaceSubrange")
  public mutating func replaceRange<
    C : Collection where C.Iterator.Element == Character
  >(
    subRange: Range<Index>, with newElements: C
  ) {
    fatalError("unavailable function can't be called")
  }

  @available(*, unavailable, renamed="replaceSubrange")
  public mutating func replaceRange(
    subRange: Range<Index>, with newElements: String
  ) {
    fatalError("unavailable function can't be called")
  }

  @available(*, unavailable, renamed="removeAt")
  public mutating func removeAtIndex(i: Index) -> Character {
    fatalError("unavailable function can't be called")
  }

  @available(*, unavailable, renamed="removeSubrange")
  public mutating func removeRange(subRange: Range<Index>) {
    fatalError("unavailable function can't be called")
  }

  @available(*, unavailable, renamed="lowercased()")
  public var lowercaseString: String {
    fatalError("unavailable function can't be called")
  }

  @available(*, unavailable, renamed="uppercased()")
  public var uppercaseString: String {
    fatalError("unavailable function can't be called")
  }
}

extension Sequence where Iterator.Element == String {
  @available(*, unavailable, renamed="join")
  public func joinWithSeparator(separator: String) -> String {
    fatalError("unavailable function can't be called")
  }
}<|MERGE_RESOLUTION|>--- conflicted
+++ resolved
@@ -288,13 +288,8 @@
   // Related: <rdar://problem/17340917> Please document how NSString interacts
   // with unpaired surrogates
   func _encode<
-<<<<<<< HEAD
     Encoding: UnicodeCodec
-  >(encoding: Encoding.Type, @noescape output: (Encoding.CodeUnit) -> Void)
-=======
-    Encoding: UnicodeCodecType
   >(encoding: Encoding.Type, output: (Encoding.CodeUnit) -> Void)
->>>>>>> 479d7929
   {
     return _core.encode(encoding, output: output)
   }
