//===----------------------------------------------------------------------===//
//
// This source file is part of the Swift.org open source project
//
// Copyright (c) 2014 - 2015 Apple Inc. and the Swift project authors
// Licensed under Apache License v2.0 with Runtime Library Exception
//
// See http://swift.org/LICENSE.txt for license information
// See http://swift.org/CONTRIBUTORS.txt for the list of Swift project authors
//
//===----------------------------------------------------------------------===//


// Conversions between different Unicode encodings.  Note that UTF-16 and
// UTF-32 decoding are *not* currently resilient to erroneous data.

/// The result of one Unicode decoding step.
///
/// A unicode scalar value, an indication that no more unicode scalars
/// are available, or an indication of a decoding error.
public enum UnicodeDecodingResult {
  case Result(UnicodeScalar)
  case EmptyInput
  case Error

  /// Return true if `self` indicates no more unicode scalars are
  /// available.
  @warn_unused_result
  public func isEmptyInput() -> Bool {
    switch self {
    case .EmptyInput:
      return true
    default:
      return false
    }
  }
}

/// A Unicode [encoding scheme](http://www.unicode.org/glossary/#character_encoding_scheme).
///
/// Consists of an underlying [code unit](http://www.unicode.org/glossary/#code_unit) and functions to
/// translate between sequences of these code units and [unicode scalar values](http://www.unicode.org/glossary/#unicode_scalar_value).
public protocol UnicodeCodecType {

  /// A type that can hold [code unit](http://www.unicode.org/glossary/#code_unit) values for this
  /// encoding.
  typealias CodeUnit

  init()

  /// Start or continue decoding a UTF sequence.
  ///
  /// In order to decode a code unit sequence completely, this function should
  /// be called repeatedly until it returns `UnicodeDecodingResult.EmptyInput`.
  /// Checking that the iterator was exhausted is not sufficient.  The decoder
  /// can have an internal buffer that is pre-filled with data from the input
  /// iterator.
  ///
  /// Because of buffering, it is impossible to find the corresponding position
  /// in the iterator for a given returned `UnicodeScalar` or an error.
  ///
  /// - parameter next: An *iterator* of code units to be decoded.
  mutating func decode<
    I : IteratorProtocol where I.Element == CodeUnit
  >(inout next: I) -> UnicodeDecodingResult

  /// Encode a `UnicodeScalar` as a series of `CodeUnit`s by
  /// calling `output` on each `CodeUnit`.
  static func encode(input: UnicodeScalar, output: (CodeUnit) -> Void)
}

/// A codec for [UTF-8](http://www.unicode.org/glossary/#UTF_8).
public struct UTF8 : UnicodeCodecType {

  /// A type that can hold [code unit](http://www.unicode.org/glossary/#code_unit) values for this
  /// encoding.
  public typealias CodeUnit = UInt8

  public init() {}

  /// Returns the number of expected trailing bytes for a given first byte: 0,
  /// 1, 2 or 3.  If the first byte can not start a valid UTF-8 code unit
  /// sequence, returns 4.
  @warn_unused_result
  public static func _numTrailingBytes(cu0: CodeUnit) -> UInt8 {
    if _fastPath(cu0 & 0x80 == 0) {
      // 0x00 -- 0x7f: 1-byte sequences.
      return 0
    }

    // 0xc0 -- 0xc1: invalid first byte.
    // 0xc2 -- 0xdf: 2-byte sequences.
    // 0xe0 -- 0xef: 3-byte sequences.
    // 0xf0 -- 0xf4: 4-byte sequences.
    // 0xf5 -- 0xff: invalid first byte.

    // The rules above are represented as a lookup table.  The lookup table
    // consists of two words, where `high` contains the high bit of the result,
    // `low` contains the low bit.
    //
    // Bit patterns:
    // high | low | meaning
    // -----+-----+----------------
    //   0  |  0  | 2-byte sequence
    //   0  |  1  | 3-byte sequence
    //   1  |  0  | 4-byte sequence
    //   1  |  1  | invalid
    //
    // This implementation allows us to handle these cases without branches.

    //    ---------0xf?-------  ---------0xe?-------  ---------0xd?-------  ---------0xc?-------
    let low: UInt64 =
        0b1111_1111__1110_0000__1111_1111__1111_1111__0000_0000__0000_0000__0000_0000__0000_0011
    let high: UInt64 =
        0b1111_1111__1111_1111__0000_0000__0000_0000__0000_0000__0000_0000__0000_0000__0000_0011

    let index = UInt64(max(0, Int(cu0) - 0xc0))
    let highBit = ((high >> index) & 1) << 1
    let lowBit = (low >> index) & 1
    return UInt8(1 + (highBit | lowBit))
  }

  /// Lookahead buffer used for UTF-8 decoding.  New bytes are inserted at LSB,
  /// and bytes are read at MSB.
  var _decodeLookahead: UInt32 = 0

  /// Flags with layout: `0bxxxx_yyyy`.
  ///
  /// `xxxx` is the EOF flag.  It means that the input iterator has signaled
  /// end of sequence.  Out of the four bits, only one bit can be set.  The bit
  /// position specifies how many bytes have been consumed from the lookahead
  /// buffer already.  A value of `1000` means that there are `yyyy` bytes in
  /// the buffer, `0100` means that there are `yyyy - 1` bytes, `0010` --
  /// `yyyy - 2`, `0001` -- `yyyy - 3`.
  ///
  /// `yyyy` specifies how many bytes are valid in the lookahead buffer.  Value
  /// is expressed in unary code.  Valid values: `1111` (4), `0111` (3),
  /// `0011` (2), `0001` (1), `0000` (0).
  ///
  /// This representation is crafted to allow one to consume a byte from a
  /// buffer with a shift, and update flags with a single-bit right shift.
  var _lookaheadFlags: UInt8 = 0

  /// Return `true` if the LSB bytes in `buffer` are well-formed UTF-8 code
  /// unit sequence.
  @warn_unused_result
  static func _isValidUTF8Impl(buffer: UInt32, length: UInt8) -> Bool {
    switch length {
    case 4:
      let cu3 = UInt8((buffer >> 24) & 0xff)
      if cu3 < 0x80 || cu3 > 0xbf {
        return false
      }
      fallthrough
    case 3:
      let cu2 = UInt8((buffer >> 16) & 0xff)
      if cu2 < 0x80 || cu2 > 0xbf {
        return false
      }
      fallthrough
    case 2:
      let cu0 = UInt8(buffer & 0xff)
      let cu1 = UInt8((buffer >> 8) & 0xff)
      switch cu0 {
      case 0xe0:
        if cu1 < 0xa0 || cu1 > 0xbf {
          return false
        }
      case 0xed:
        if cu1 < 0x80 || cu1 > 0x9f {
          return false
        }
      case 0xf0:
        if cu1 < 0x90 || cu1 > 0xbf {
          return false
        }
      case 0xf4:
        if cu1 < 0x80 || cu1 > 0x8f {
          return false
        }
      default:
        _sanityCheck(cu0 >= 0xc2 && cu0 <= 0xf4,
            "invalid first bytes should be handled in the caller")
        if cu1 < 0x80 || cu1 > 0xbf {
          return false
        }
      }
      return true

    default:
      _sanityCheckFailure("one-byte sequences should be handled in the caller")
    }
  }

  /// Return `true` if the LSB bytes in `buffer` are well-formed UTF-8 code
  /// unit sequence.
  @warn_unused_result
  static func _isValidUTF8(buffer: UInt32, validBytes: UInt8) -> Bool {
    _sanityCheck(validBytes & 0b0000_1111 != 0,
        "input buffer should not be empty")

    let cu0 = UInt8(buffer & 0xff)
    let trailingBytes = _numTrailingBytes(cu0)
    switch trailingBytes {
    case 0:
      return true

    case 1, 2, 3:
      // We *don't* need to check the if the buffer actually contains at least
      // `trailingBytes` bytes.  Here's why.
      //
      // If the buffer is not full -- contains fewer than 4 bytes, we are at
      // EOF, and the buffer will be padded with 0x00.  Thus, an incomplete
      // code unit sequence just before EOF would be seen by code below as
      // padded with nuls.  This sequence will be rejected by the logic in
      // `_isValidUTF8Impl`, because the nul byte is not a valid continuation
      // byte for UTF-8.
      return _isValidUTF8Impl(buffer, length: trailingBytes + 1)

    default:
      return false
    }
  }

  /// Given an ill-formed sequence, find the length of its maximal subpart.
  @inline(never)
  @warn_unused_result
  static func _findMaximalSubpartOfIllFormedUTF8Sequence(
      buffer: UInt32, validBytes: UInt8) -> UInt8 {
    var buffer = buffer
    var validBytes = validBytes
    // This function is '@inline(never)' because it is used only in the error
    // handling path.

    // Clear EOF flag, we don't care about it.
    validBytes &= 0b0000_1111

    _sanityCheck(validBytes != 0,
        "input buffer should not be empty")
    _sanityCheck(!UTF8._isValidUTF8(buffer, validBytes: validBytes),
        "input sequence should be ill-formed UTF-8")

    // Unicode 6.3.0, D93b:
    //
    //     Maximal subpart of an ill-formed subsequence: The longest code unit
    //     subsequence starting at an unconvertible offset that is either:
    //     a. the initial subsequence of a well-formed code unit sequence, or
    //     b. a subsequence of length one.

    // Perform case analysis.  See Unicode 6.3.0, Table 3-7. Well-Formed UTF-8
    // Byte Sequences.

    let cu0 = UInt8(buffer & 0xff)
    buffer >>= 8
    validBytes >>= 1
    if (cu0 >= 0xc2 && cu0 <= 0xdf) {
      // First byte is valid, but we know that this code unit sequence is
      // invalid, so the maximal subpart has to end after the first byte.
      return 1
    }

    if validBytes == 0 {
      return 1
    }

    let cu1 = UInt8(buffer & 0xff)
    buffer >>= 8
    validBytes >>= 1

    if (cu0 == 0xe0) {
      return (cu1 >= 0xa0 && cu1 <= 0xbf) ? 2 : 1
    }
    if (cu0 >= 0xe1 && cu0 <= 0xec) {
      return (cu1 >= 0x80 && cu1 <= 0xbf) ? 2 : 1
    }
    if (cu0 == 0xed) {
      return (cu1 >= 0x80 && cu1 <= 0x9f) ? 2 : 1
    }
    if (cu0 >= 0xee && cu0 <= 0xef) {
      return (cu1 >= 0x80 && cu1 <= 0xbf) ? 2 : 1
    }
    if (cu0 == 0xf0) {
      if (cu1 >= 0x90 && cu1 <= 0xbf) {
        if validBytes == 0 {
          return 2
        }

        let cu2 = UInt8(buffer & 0xff)
        return (cu2 >= 0x80 && cu2 <= 0xbf) ? 3 : 2
      }
      return 1
    }
    if (cu0 >= 0xf1 && cu0 <= 0xf3) {
      if (cu1 >= 0x80 && cu1 <= 0xbf) {
        if validBytes == 0 {
          return 2
        }

        let cu2 = UInt8(buffer & 0xff)
        return (cu2 >= 0x80 && cu2 <= 0xbf) ? 3 : 2
      }
      return 1
    }
    if (cu0 == 0xf4) {
      if (cu1 >= 0x80 && cu1 <= 0x8f) {
        if validBytes == 0 {
          return 2
        }

        let cu2 = UInt8(buffer & 0xff)
        return (cu2 >= 0x80 && cu2 <= 0xbf) ? 3 : 2
      }
      return 1
    }

    _sanityCheck((cu0 >= 0x80 && cu0 <= 0xc1) || cu0 >= 0xf5,
        "case analysis above should have handled all valid first bytes")

    // There are no well-formed sequences that start with these bytes.  Maximal
    // subpart is defined to have length 1 in these cases.
    return 1
  }

  /// Start or continue decoding a UTF sequence.
  ///
  /// In order to decode a code unit sequence completely, this function should
  /// be called repeatedly until it returns `UnicodeDecodingResult.EmptyInput`.
  /// Checking that the iterator was exhausted is not sufficient.  The decoder
  /// can have an internal buffer that is pre-filled with data from the input
  /// iterator.
  ///
  /// Because of buffering, it is impossible to find the corresponding position
  /// in the iterator for a given returned `UnicodeScalar` or an error.
  ///
  /// - parameter next: A *iterator* over the code units to be decoded.
  public mutating func decode<
    I : IteratorProtocol where I.Element == CodeUnit
  >(inout next: I) -> UnicodeDecodingResult {
    // If the EOF flag is not set, fill the lookahead buffer from the input
    // iterator.
    if _lookaheadFlags & 0b1111_0000 == 0 {
      // Add more bytes into the buffer until we have 4.
      while _lookaheadFlags != 0b0000_1111 {
        if let codeUnit = next.next() {
          _decodeLookahead = (_decodeLookahead << 8) | UInt32(codeUnit)
          _lookaheadFlags = (_lookaheadFlags << 1) | 1
        } else {
          // Set the EOF flag.
          switch _lookaheadFlags & 0b0000_1111 {
          case 0b1111:
            _sanityCheckFailure("should have not entered buffer refill loop")
          case 0b0111:
            _lookaheadFlags |= 0b0100_0000
          case 0b0011:
            _lookaheadFlags |= 0b0010_0000
          case 0b0001:
            _lookaheadFlags |= 0b0001_0000
          case 0b0000:
            _lookaheadFlags |= 0b1000_0000
            return .EmptyInput
          default:
            _sanityCheckFailure("bad value in _lookaheadFlags")
          }
          break
        }
      }
    }

    if _slowPath(_lookaheadFlags & 0b0000_1111 == 0) {
      return .EmptyInput
    }

    if _slowPath(_lookaheadFlags & 0b1111_0000 != 0) {
      // Reached EOF.  Restore the invariant: first unread byte is always at
      // MSB.
      switch _lookaheadFlags & 0b1111_0000 {
      case 0b1000_0000:
        break
      case 0b0100_0000:
        _decodeLookahead <<= 1 * 8
      case 0b0010_0000:
        _decodeLookahead <<= 2 * 8
      case 0b0001_0000:
        _decodeLookahead <<= 3 * 8
      default:
        _sanityCheckFailure("bad value in _lookaheadFlags")
      }
      _lookaheadFlags = (_lookaheadFlags & 0b0000_1111) | 0b1000_0000
    }

    // The first byte to read is located at MSB of `_decodeLookahead`.  Get a
    // representation of the buffer where we can read bytes starting from LSB.
    var buffer = _decodeLookahead.byteSwapped
    if _slowPath(!UTF8._isValidUTF8(buffer, validBytes: _lookaheadFlags)) {
      // The code unit sequence is ill-formed.  According to Unicode
      // recommendation, replace the maximal subpart of ill-formed sequence
      // with one replacement character.
      _lookaheadFlags >>=
          UTF8._findMaximalSubpartOfIllFormedUTF8Sequence(buffer,
              validBytes: _lookaheadFlags)
      return .Error
    }

    // At this point we know that `buffer` starts with a well-formed code unit
    // sequence.  Decode it.
    //
    // When consuming bytes from the `buffer`, we just need to update
    // `_lookaheadFlags`.  The stored buffer in `_decodeLookahead` will be
    // shifted at the beginning of the next decoding cycle.
    let cu0 = UInt8(buffer & 0xff)
    buffer >>= 8
    _lookaheadFlags >>= 1

    if cu0 < 0x80 {
      // 1-byte sequences.
      return .Result(UnicodeScalar(UInt32(cu0)))
    }

    // Start with octet 1 (we'll mask off high bits later).
    var result = UInt32(cu0)

    let cu1 = UInt8(buffer & 0xff)
    buffer >>= 8
    _lookaheadFlags >>= 1
    result = (result << 6) | UInt32(cu1 & 0x3f)
    if cu0 < 0xe0 {
      // 2-byte sequences.
      return .Result(UnicodeScalar(result & 0x000007ff)) // 11 bits
    }

    let cu2 = UInt8(buffer & 0xff)
    buffer >>= 8
    _lookaheadFlags >>= 1
    result = (result << 6) | UInt32(cu2 & 0x3f)
    if cu0 < 0xf0 {
      // 3-byte sequences.
      return .Result(UnicodeScalar(result & 0x0000ffff)) // 16 bits
    }

    // 4-byte sequences.
    let cu3 = UInt8(buffer & 0xff)
    _lookaheadFlags >>= 1
    result = (result << 6) | UInt32(cu3 & 0x3f)
    return .Result(UnicodeScalar(result & 0x001fffff)) // 21 bits
  }

  /// Encode a `UnicodeScalar` as a series of `CodeUnit`s by
  /// calling `output` on each `CodeUnit`.
  public static func encode(
    input: UnicodeScalar,
    output put: (CodeUnit) -> Void
  ) {
    var c = UInt32(input)
    var buf3 = UInt8(c & 0xFF)

    if c >= UInt32(1<<7) {
      c >>= 6
      buf3 = (buf3 & 0x3F) | 0x80 // 10xxxxxx
      var buf2 = UInt8(c & 0xFF)
      if c < UInt32(1<<5) {
        buf2 |= 0xC0              // 110xxxxx
      }
      else {
        c >>= 6
        buf2 = (buf2 & 0x3F) | 0x80 // 10xxxxxx
        var buf1 = UInt8(c & 0xFF)
        if c < UInt32(1<<4) {
          buf1 |= 0xE0              // 1110xxxx
        }
        else {
          c >>= 6
          buf1 = (buf1 & 0x3F) | 0x80 // 10xxxxxx
          put(UInt8(c | 0xF0)) // 11110xxx
        }
        put(buf1)
      }
      put(buf2)
    }
    put(buf3)
  }

  /// Return `true` if `byte` is a continuation byte of the form
  /// `0b10xxxxxx`.
  @warn_unused_result
  public static func isContinuation(byte: CodeUnit) -> Bool {
    return byte & 0b11_00__0000 == 0b10_00__0000
  }

  var _value =  UInt8()
}

/// A codec for [UTF-16](http://www.unicode.org/glossary/#UTF_16).
public struct UTF16 : UnicodeCodecType {
  /// A type that can hold [code unit](http://www.unicode.org/glossary/#code_unit) values for this
  /// encoding.
  public typealias CodeUnit = UInt16

  public init() {}

  /// A lookahead buffer for one UTF-16 code unit.
  var _decodeLookahead: UInt32 = 0

  /// Flags with layout: `0b0000_00xy`.
  ///
  /// `y` is the EOF flag.
  ///
  /// `x` is set when `_decodeLookahead` contains a code unit.
  var _lookaheadFlags: UInt8 = 0

  /// Start or continue decoding a UTF sequence.
  ///
  /// In order to decode a code unit sequence completely, this function should
  /// be called repeatedly until it returns `UnicodeDecodingResult.EmptyInput`.
  /// Checking that the iterator was exhausted is not sufficient.  The decoder
  /// can have an internal buffer that is pre-filled with data from the input
  /// iterator.
  ///
  /// Because of buffering, it is impossible to find the corresponding position
  /// in the iterator for a given returned `UnicodeScalar` or an error.
  ///
  /// - parameter next: An *iterator* of code units to be decoded.
  public mutating func decode<
    I : IteratorProtocol where I.Element == CodeUnit
  >(inout input: I) -> UnicodeDecodingResult {
    if _lookaheadFlags & 0b01 != 0 {
      return .EmptyInput
    }

    // Note: maximal subpart of ill-formed sequence for UTF-16 can only have
    // length 1.  Length 0 does not make sense.  Neither does length 2 -- in
    // that case the sequence is valid.

    var unit0: UInt32
    if _fastPath(_lookaheadFlags & 0b10 == 0) {
      if let first = input.next() {
        unit0 = UInt32(first)
      } else {
        // Set EOF flag.
        _lookaheadFlags |= 0b01
        return .EmptyInput
      }
    } else {
      // Fetch code unit from the lookahead buffer and note this fact in flags.
      unit0 = _decodeLookahead
      _lookaheadFlags &= 0b01
    }

    // A well-formed pair of surrogates looks like this:
    // [1101 10ww wwxx xxxx] [1101 11xx xxxx xxxx]

    if _fastPath((unit0 >> 11) != 0b1101_1) {
      // Neither high-surrogate, nor low-surrogate -- sequence of 1 code unit,
      // decoding is trivial.
      return .Result(UnicodeScalar(unit0))
    }

    if _slowPath((unit0 >> 10) == 0b1101_11) {
      // `unit0` is a low-surrogate.  We have an ill-formed sequence.
      return .Error
    }

    // At this point we know that `unit0` is a high-surrogate.

    var unit1: UInt32
    if let second = input.next() {
      unit1 = UInt32(second)
    } else {
      // EOF reached.  Set EOF flag.
      _lookaheadFlags |= 0b01

      // We have seen a high-surrogate and EOF, so we have an ill-formed
      // sequence.
      return .Error
    }

    if _fastPath((unit1 >> 10) == 0b1101_11) {
      // `unit1` is a low-surrogate.  We have a well-formed surrogate pair.

      let result = 0x10000 + (((unit0 & 0x03ff) << 10) | (unit1 & 0x03ff))
      return .Result(UnicodeScalar(result))
    }

    // Otherwise, we have an ill-formed sequence.  These are the possible
    // cases:
    //
    // * `unit1` is a high-surrogate, so we have a pair of two high-surrogates.
    //
    // * `unit1` is not a surrogate.  We have an ill-formed sequence:
    //   high-surrogate followed by a non-surrogate.

    // Save the second code unit in the lookahead buffer.
    _decodeLookahead = unit1
    _lookaheadFlags |= 0b10
    return .Error
  }

  /// Try to decode one Unicode scalar, and return the actual number of code
  /// units it spanned in the input.  This function may consume more code
  /// units than required for this scalar.
  mutating func _decodeOne<
    I : IteratorProtocol where I.Element == CodeUnit
  >(inout input: I) -> (UnicodeDecodingResult, Int) {
    let result = decode(&input)
    switch result {
    case .Result(let us):
      return (result, UTF16.width(us))

    case .EmptyInput:
      return (result, 0)

    case .Error:
      return (result, 1)
    }
  }

  /// Encode a `UnicodeScalar` as a series of `CodeUnit`s by
  /// calling `output` on each `CodeUnit`.
  public static func encode(
    input: UnicodeScalar,
    output put: (CodeUnit) -> Void
  ) {
    let scalarValue: UInt32 = UInt32(input)

    if scalarValue <= UInt32(UInt16.max) {
      put(UInt16(scalarValue))
    }
    else {
      let lead_offset = UInt32(0xd800) - UInt32(0x10000 >> 10)
      put(UInt16(lead_offset + (scalarValue >> 10)))
      put(UInt16(0xdc00 + (scalarValue & 0x3ff)))
    }
  }

  var _value = UInt16()
}

/// A codec for [UTF-32](http://www.unicode.org/glossary/#UTF_32).
public struct UTF32 : UnicodeCodecType {
  /// A type that can hold [code unit](http://www.unicode.org/glossary/#code_unit) values for this
  /// encoding.
  public typealias CodeUnit = UInt32

  public init() {}

  /// Start or continue decoding a UTF sequence.
  ///
  /// In order to decode a code unit sequence completely, this function should
  /// be called repeatedly until it returns `UnicodeDecodingResult.EmptyInput`.
  /// Checking that the iterator was exhausted is not sufficient.  The decoder
  /// can have an internal buffer that is pre-filled with data from the input
  /// iterator.
  ///
  /// Because of buffering, it is impossible to find the corresponding position
  /// in the iterator for a given returned `UnicodeScalar` or an error.
  ///
  /// - parameter next: An *iterator* over the code units to be decoded.
  public mutating func decode<
    I : IteratorProtocol where I.Element == CodeUnit
  >(inout input: I) -> UnicodeDecodingResult {
    return UTF32._decode(&input)
  }

  static func _decode<
    I : IteratorProtocol where I.Element == CodeUnit
  >(inout input: I) -> UnicodeDecodingResult {
    guard let x = input.next() else { return .EmptyInput }
    if _fastPath((x >> 11) != 0b1101_1 && x <= 0x10ffff) {
      return .Result(UnicodeScalar(x))
    } else {
      return .Error
    }
  }

  /// Encode a `UnicodeScalar` as a series of `CodeUnit`s by
  /// calling `output` on each `CodeUnit`.
  public static func encode(
    input: UnicodeScalar,
    output put: (CodeUnit) -> Void
  ) {
    put(UInt32(input))
  }
}

/// Translate `input`, in the given `InputEncoding`, into `output`, in
/// the given `OutputEncoding`.
///
/// - parameter stopOnError: Causes encoding to stop when an encoding
///   error is detected in `input`, if `true`.  Otherwise, U+FFFD
///   replacement characters are inserted for each detected error.
public func transcode<
  Input : IteratorProtocol,
  InputEncoding : UnicodeCodecType,
  OutputEncoding : UnicodeCodecType
  where InputEncoding.CodeUnit == Input.Element>(
  inputEncoding: InputEncoding.Type, _ outputEncoding: OutputEncoding.Type,
  _ input: Input, _ output: (OutputEncoding.CodeUnit) -> Void,
  stoppingOnError stopOnError: Bool
) -> Bool {

  var input = input

  // NB.  It is not possible to optimize this routine to a memcpy if
  // InputEncoding == OutputEncoding.  The reason is that memcpy will not
  // substitute U+FFFD replacement characters for ill-formed sequences.

  var inputDecoder = inputEncoding.init()
  var hadError = false
  for var scalar = inputDecoder.decode(&input);
          !scalar.isEmptyInput();
          scalar = inputDecoder.decode(&input) {
    switch scalar {
    case .Result(let us):
      OutputEncoding.encode(us, output: output)
    case .EmptyInput:
      _sanityCheckFailure("should not enter the loop when input becomes empty")
    case .Error:
      if stopOnError {
        return (hadError: true)
      } else {
        OutputEncoding.encode("\u{fffd}", output: output)
        hadError = true
      }
    }
  }
  return hadError
}

/// Transcode UTF-16 to UTF-8, replacing ill-formed sequences with U+FFFD.
///
/// Returns the index of the first unhandled code unit and the UTF-8 data
/// that was encoded.
@warn_unused_result
internal func _transcodeSomeUTF16AsUTF8<
  Input : Collection
  where
  Input.Iterator.Element == UInt16>(
  input: Input, _ startIndex: Input.Index
) -> (Input.Index, _StringCore._UTF8Chunk) {
  typealias _UTF8Chunk = _StringCore._UTF8Chunk

  let endIndex = input.endIndex
  let utf8Max = sizeof(_UTF8Chunk.self)
  var result: _UTF8Chunk = 0
  var utf8Count = 0
  var nextIndex = startIndex
  while nextIndex != input.endIndex && utf8Count != utf8Max {
    let u = UInt(input[nextIndex])
    let shift = _UTF8Chunk(utf8Count * 8)
    var utf16Length: Input.Index.Distance = 1

    if _fastPath(u <= 0x7f) {
<<<<<<< HEAD
      result |= _UTF8Chunk(u) << shift
      ++utf8Count
=======
      result |= UTF8Chunk(u) << shift
      utf8Count += 1
>>>>>>> 64cbec38
    } else {
      var scalarUtf8Length: Int
      var r: UInt
      if _fastPath((u >> 11) != 0b1101_1) {
        // Neither high-surrogate, nor low-surrogate -- well-formed sequence
        // of 1 code unit, decoding is trivial.
        if u < 0x800 {
          r = 0b10__00_0000__110__0_0000
          r |= u >> 6
          r |= (u & 0b11_1111) << 8
          scalarUtf8Length = 2
        }
        else {
          r = 0b10__00_0000__10__00_0000__1110__0000
          r |= u >> 12
          r |= ((u >> 6) & 0b11_1111) << 8
          r |= (u        & 0b11_1111) << 16
          scalarUtf8Length = 3
        }
      } else {
        let unit0 = u
        if _slowPath((unit0 >> 10) == 0b1101_11) {
          // `unit0` is a low-surrogate.  We have an ill-formed sequence.
          // Replace it with U+FFFD.
          r = 0xbdbfef
          scalarUtf8Length = 3
        } else if _slowPath(nextIndex.advancedBy(1) == endIndex) {
          // We have seen a high-surrogate and EOF, so we have an ill-formed
          // sequence.  Replace it with U+FFFD.
          r = 0xbdbfef
          scalarUtf8Length = 3
        } else {
          let unit1 = UInt(input[nextIndex.advancedBy(1)])
          if _fastPath((unit1 >> 10) == 0b1101_11) {
            // `unit1` is a low-surrogate.  We have a well-formed surrogate
            // pair.
            let v = 0x10000 + (((unit0 & 0x03ff) << 10) | (unit1 & 0x03ff))

            r = 0b10__00_0000__10__00_0000__10__00_0000__1111_0__000
            r |= v >> 18
            r |= ((v >> 12) & 0b11_1111) << 8
            r |= ((v >> 6) & 0b11_1111) << 16
            r |= (v        & 0b11_1111) << 24
            scalarUtf8Length = 4
            utf16Length = 2
          } else {
            // Otherwise, we have an ill-formed sequence.  Replace it with
            // U+FFFD.
            r = 0xbdbfef
            scalarUtf8Length = 3
          }
        }
      }
      // Don't overrun the buffer
      if utf8Count + scalarUtf8Length > utf8Max {
        break
      }
      result |= numericCast(r) << shift
      utf8Count += scalarUtf8Length
    }
    nextIndex = nextIndex.advancedBy(utf16Length)
  }
  // FIXME: Annoying check, courtesy of <rdar://problem/16740169>
  if utf8Count < sizeofValue(result) {
    result |= ~0 << numericCast(utf8Count * 8)
  }
  return (nextIndex, result)
}

/// Instances of conforming types are used in internal `String`
/// representation.
public // @testable
protocol _StringElementType {
  @warn_unused_result
  static func _toUTF16CodeUnit(_: Self) -> UTF16.CodeUnit

  @warn_unused_result
  static func _fromUTF16CodeUnit(utf16: UTF16.CodeUnit) -> Self
}

extension UTF16.CodeUnit : _StringElementType {
  public // @testable
  static func _toUTF16CodeUnit(x: UTF16.CodeUnit) -> UTF16.CodeUnit {
    return x
  }
  public // @testable
  static func _fromUTF16CodeUnit(
    utf16: UTF16.CodeUnit
  ) -> UTF16.CodeUnit {
    return utf16
  }
}

extension UTF8.CodeUnit : _StringElementType {
  public // @testable
  static func _toUTF16CodeUnit(x: UTF8.CodeUnit) -> UTF16.CodeUnit {
    _sanityCheck(x <= 0x7f, "should only be doing this with ASCII")
    return UTF16.CodeUnit(x)
  }
  public // @testable
  static func _fromUTF16CodeUnit(
    utf16: UTF16.CodeUnit
  ) -> UTF8.CodeUnit {
    _sanityCheck(utf16 <= 0x7f, "should only be doing this with ASCII")
    return UTF8.CodeUnit(utf16)
  }
}

extension UTF16 {
  /// Return the number of code units required to encode `x`.
  @warn_unused_result
  public static func width(x: UnicodeScalar) -> Int {
    return x.value <= 0xFFFF ? 1 : 2
  }

  /// Return the high surrogate code unit of a [surrogate pair](http://www.unicode.org/glossary/#surrogate_pair) representing
  /// `x`.
  ///
  /// - Requires: `width(x) == 2`.
  @warn_unused_result
  public static func leadSurrogate(x: UnicodeScalar) -> UTF16.CodeUnit {
    _precondition(width(x) == 2)
    return UTF16.CodeUnit((x.value - 0x1_0000) >> (10 as UInt32)) + 0xD800
  }

  /// Return the low surrogate code unit of a [surrogate pair](http://www.unicode.org/glossary/#surrogate_pair) representing
  /// `x`.
  ///
  /// - Requires: `width(x) == 2`.
  @warn_unused_result
  public static func trailSurrogate(x: UnicodeScalar) -> UTF16.CodeUnit {
    _precondition(width(x) == 2)
    return UTF16.CodeUnit(
      (x.value - 0x1_0000) & (((1 as UInt32) << 10) - 1)
    ) + 0xDC00
  }

  @warn_unused_result
  public static func isLeadSurrogate(x: CodeUnit) -> Bool {
    return 0xD800...0xDBFF ~= x
  }

  @warn_unused_result
  public static func isTrailSurrogate(x: CodeUnit) -> Bool {
    return 0xDC00...0xDFFF ~= x
  }

  public // @testable
  static func _copy<T : _StringElementType, U : _StringElementType>(
    source: UnsafeMutablePointer<T>,
    destination: UnsafeMutablePointer<U>, count: Int
  ) {
    if strideof(T.self) == strideof(U.self) {
      _memcpy(
        dest: UnsafeMutablePointer(destination),
        src: UnsafeMutablePointer(source),
        size: UInt(count) * UInt(strideof(U.self)))
    }
    else {
      for i in 0..<count {
        let u16 = T._toUTF16CodeUnit((source + i).memory)
        (destination + i).memory = U._fromUTF16CodeUnit(u16)
      }
    }
  }

  /// Returns the number of UTF-16 code units required for the given code unit
  /// sequence when transcoded to UTF-16, and a bit describing if the sequence
  /// was found to contain only ASCII characters.
  ///
  /// If `repairIllFormedSequences` is `true`, the function always succeeds.
  /// If it is `false`, `nil` is returned if an ill-formed code unit sequence is
  /// found in `input`.
  @warn_unused_result
  public static func measure<
      Encoding : UnicodeCodecType, Input : IteratorProtocol
      where Encoding.CodeUnit == Input.Element
  >(
    _: Encoding.Type, input: Input, repairIllFormedSequences: Bool
  ) -> (Int, Bool)? {
    var input = input
    var count = 0
    var isAscii = true

    var inputDecoder = Encoding()
    loop:
    while true {
      switch inputDecoder.decode(&input) {
      case .Result(let us):
        if us.value > 0x7f {
          isAscii = false
        }
        count += width(us)
      case .EmptyInput:
        break loop
      case .Error:
        if !repairIllFormedSequences {
          return nil
        }
        isAscii = false
        count += width(UnicodeScalar(0xfffd))
      }
    }
    return (count, isAscii)
  }
}
<|MERGE_RESOLUTION|>--- conflicted
+++ resolved
@@ -749,13 +749,8 @@
     var utf16Length: Input.Index.Distance = 1
 
     if _fastPath(u <= 0x7f) {
-<<<<<<< HEAD
       result |= _UTF8Chunk(u) << shift
-      ++utf8Count
-=======
-      result |= UTF8Chunk(u) << shift
       utf8Count += 1
->>>>>>> 64cbec38
     } else {
       var scalarUtf8Length: Int
       var r: UInt
