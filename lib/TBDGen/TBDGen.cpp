--- conflicted
+++ resolved
@@ -68,11 +68,7 @@
     return;
   Symbols.addSymbol(kind, name, Targets);
   if (kind == SymbolKind::GlobalSymbol) {
-<<<<<<< HEAD
     StringSymbols.push_back(std::string(name));
-=======
-    StringSymbols.push_back(name);
->>>>>>> 768a404c
 #ifndef NDEBUG
     if (!DuplicateSymbolChecker.insert(name).second) {
       llvm::dbgs() << "TBDGen duplicate symbol: " << name << '\n';
