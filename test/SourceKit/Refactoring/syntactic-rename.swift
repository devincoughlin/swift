--- conflicted
+++ resolved
@@ -92,9 +92,6 @@
   fatalError()
 }
 
-<<<<<<< HEAD
-// RUN: %empty-directory(%t.result)
-=======
 _ = Memberwise1(x: 2)
 _ = Memberwise1.init(x: 2)
 _ = Memberwise2.init(m: Memberwise1(x: 2), n: Memberwise1(x: 34))
@@ -107,8 +104,7 @@
 _ = Memberwise2.init(m: 2, n: Memberwise1(x: 34))
 #endif
 
-// RUN: rm -rf %t.result && mkdir -p %t.result
->>>>>>> 743d3a5f
+// RUN: %empty-directory(%t.result)
 // RUN: %sourcekitd-test -req=syntactic-rename -rename-spec %S/syntactic-rename/x.in.json %s >> %t.result/x.expected
 // RUN: diff -u %S/syntactic-rename/x.expected %t.result/x.expected
 // RUN: %sourcekitd-test -req=syntactic-rename -rename-spec %S/syntactic-rename/z.in.json %s >> %t.result/z.expected
