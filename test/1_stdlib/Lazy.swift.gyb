//===--- Lazy.swift - Tests for LazySequence and LazyCollection -----------===//
//
// This source file is part of the Swift.org open source project
//
// Copyright (c) 2014 - 2015 Apple Inc. and the Swift project authors
// Licensed under Apache License v2.0 with Runtime Library Exception
//
// See http://swift.org/LICENSE.txt for license information
// See http://swift.org/CONTRIBUTORS.txt for the list of Swift project authors
//
//===----------------------------------------------------------------------===//
// RUN: rm -rf %t
// RUN: mkdir -p %t
// RUN: %S/../../utils/gyb %s -o %t/Lazy.swift
// RUN: %S/../../utils/line-directive %t/Lazy.swift -- %target-build-swift %t/Lazy.swift -o %t/a.out
// RUN: %S/../../utils/line-directive %t/Lazy.swift -- %target-run %t/a.out
// REQUIRES: executable_test

import StdlibUnittest

var LazyTestSuite = TestSuite("Lazy")

protocol TestProtocol1 {}

//===----------------------------------------------------------------------===//
// Repeated
//===----------------------------------------------------------------------===//

// Check that the generic parameter is called 'Element'.
extension Repeated where Element : TestProtocol1 {
  var _elementIsTestProtocol1: Bool {
    fatalError("not implemented")
  }
}

LazyTestSuite.test("Repeated") {
  checkRandomAccessCollection(
    [] as Array<OpaqueValue<Int>>,
    repeatElement(OpaqueValue(42), count: 0))
    { $0.value == $1.value }

  checkRandomAccessCollection(
    [ OpaqueValue(42) ] as Array<OpaqueValue<Int>>,
    repeatElement(OpaqueValue(42), count: 1))
    { $0.value == $1.value }

  checkRandomAccessCollection(
    [ OpaqueValue(42), OpaqueValue(42), OpaqueValue(42) ] as Array<OpaqueValue<Int>>,
    repeatElement(OpaqueValue(42), count: 3))
    { $0.value == $1.value }
}

// FIXME: trap tests.

//===----------------------------------------------------------------------===//
// CollectionOfOne
//===----------------------------------------------------------------------===//

// Check that the generic parameter is called 'Element'.
extension CollectionOfOne where Element : TestProtocol1 {
  var _elementIsTestProtocol1: Bool {
    fatalError("not implemented")
  }
}

LazyTestSuite.test("CollectionOfOne") {
  checkRandomAccessCollection(
    [ OpaqueValue(42) ],
    CollectionOfOne(OpaqueValue(42))) { $0.value == $1.value }
}

// FIXME: trap tests.

//===----------------------------------------------------------------------===//
// IteratorOverOne
//===----------------------------------------------------------------------===//

// Check that the generic parameter is called 'Element'.
extension IteratorOverOne where Element : TestProtocol1 {
  var _elementIsTestProtocol1: Bool {
    fatalError("not implemented")
  }
}

LazyTestSuite.test("IteratorOverOne") {
  checkIterator(
    [] as Array<OpaqueValue<Int>>,
    IteratorOverOne(_elements: nil as Optional<OpaqueValue<Int>>))
  { $0.value == $1.value }

  checkIterator(
    [ OpaqueValue(42) ] as Array<OpaqueValue<Int>>,
    IteratorOverOne(_elements: OpaqueValue(42)))
  { $0.value == $1.value }
}

//===----------------------------------------------------------------------===//
// EmptyCollection
//===----------------------------------------------------------------------===//

// Check that the generic parameter is called 'Element'.
extension EmptyCollection where Element : TestProtocol1 {
  var _elementIsTestProtocol1: Bool {
    fatalError("not implemented")
  }
}

LazyTestSuite.test("EmptyCollection") {
  checkRandomAccessCollection(
    [],
    EmptyCollection<OpaqueValue<Int>>()) { $0.value == $1.value }
}

// FIXME: trap tests.

//===----------------------------------------------------------------------===//
// EmptyIterator
//===----------------------------------------------------------------------===//

// Check that the generic parameter is called 'Element'.
extension EmptyIterator where Element : TestProtocol1 {
  var _elementIsTestProtocol1: Bool {
    fatalError("not implemented")
  }
}

LazyTestSuite.test("EmptyIterator") {
  checkIterator(
    [] as Array<OpaqueValue<Int>>,
    EmptyIterator<OpaqueValue<Int>>())
    { $0.value == $1.value }
}

// FIXME: trap tests.

//===----------------------------------------------------------------------===//
// lazy()
//===----------------------------------------------------------------------===//

LazyTestSuite.test("isEmpty") {
  expectTrue((0..<0).lazy.isEmpty)
  expectFalse((0...0).lazy.isEmpty)
}

LazyTestSuite.test("firstLast") {
  expectOptionalEqual(7 as Int, (7..<42).lazy.first)
  expectOptionalEqual(41 as Int, (7..<42).lazy.last)
  expectEmpty((7..<7).lazy.first)
  expectEmpty((7..<7).lazy.last)
}

//===----------------------------------------------------------------------===//
// LazySequence
//===----------------------------------------------------------------------===//

// Check that the generic parameter is called 'Base'.
extension LazySequence where Base : TestProtocol1 {
  var _baseIsTestProtocol1: Bool {
    fatalError("not implemented")
  }
}

LazyTestSuite.test("LazySequence<Sequence>/underestimatedLength") {
  let s = MinimalSequence(
    elements: [ 0, 30, 10, 90 ].map(OpaqueValue.init),
    underestimatedLength: .Value(42))
  var lazySeq = s.lazy
  expectType(LazySequence<MinimalSequence<OpaqueValue<Int>>>.self, &lazySeq)
  expectEqual(42, lazySeq.underestimatedLength)
}

%for traversal in [ 'Forward', 'Bidirectional', 'RandomAccess' ]:

LazyTestSuite.test("LazySequence<${traversal}Collection>/underestimatedLength") {
  let s = Minimal${traversal}Collection(
    elements: [ 0, 30, 10, 90 ].map(OpaqueValue.init),
    underestimatedLength: .Value(42))
  var lazySeq = s.lazy
  expectType(
    LazyCollection<
      Minimal${traversal}Collection<OpaqueValue<Int>>
    >.self,
    &lazySeq)
  expectEqual(42, lazySeq.underestimatedLength)
}

%end

//===----------------------------------------------------------------------===//
// MapSequence
//===----------------------------------------------------------------------===//

LazyTestSuite.test("MapSequence<Sequence>/underestimatedLength") {
  let s = MinimalSequence(
    elements: [ 0, 30, 10, 90 ].map(OpaqueValue.init),
    underestimatedLength: .Value(42))
  var lazyMap = s.lazy.map { OpaqueValue(Int32($0.value)) }
  expectType(
    LazyMapSequence<MinimalSequence<OpaqueValue<Int>>, OpaqueValue<Int32>>.self,
    &lazyMap)
  expectEqual(42, lazyMap.underestimatedLength)
}

struct SequenceWithCustomUnderestimateLength : Sequence {
  init(_ data: [Int]) {
    self._data = MinimalSequence(elements: data.map(OpaqueValue.init))
  }

  func iterator() -> MinimalSequence<OpaqueValue<Int>>.Iterator {
    return _data.iterator()
  }

<<<<<<< HEAD
  var underestimatedLength: Int {
    ++SequenceWithCustomUnderestimateLength.timesUnderestimateLengthWasCalled
    return _data.underestimatedLength
=======
  func underestimateCount() -> Int {
    SequenceWithCustomUnderestimateCount.timesUnderestimateCountWasCalled += 1
    return _data.underestimateCount()
>>>>>>> 1994b831
  }

  static var timesUnderestimateLengthWasCalled: Int = 0

  let _data: MinimalSequence<OpaqueValue<Int>>
}

LazyTestSuite.test("LazySequence.array") {
  SequenceWithCustomUnderestimateLength.timesUnderestimateLengthWasCalled = 0

  let base = SequenceWithCustomUnderestimateLength([ 0, 30, 10, 90 ])
  let lazySequence = base.lazy
  let arrayFromLazy = Array(lazySequence)

  expectEqual([ 0, 30, 10, 90 ], arrayFromLazy.map { $0.value })

  // Lazy sequences should use underestimated length to preallocate array
  // storage.
  expectEqual(1, SequenceWithCustomUnderestimateLength.timesUnderestimateLengthWasCalled)

  expectEqualSequence(
    [], Array(base).map { $0.value }, "sequence should be consumed")
}

%for traversal in [ 'Forward', 'Bidirectional', 'RandomAccess' ]:

LazyTestSuite.test("MapCollection<${traversal}Collection>/underestimatedLength") {
  let s = Minimal${traversal}Collection(
    elements: [ 0, 30, 10, 90 ].map(OpaqueValue.init),
    underestimatedLength: .Value(42))
  var lazyMap = s.lazy.map {
    (input: OpaqueValue<Int>) -> OpaqueValue<Int32> in
    OpaqueValue(Int32(input.value))
  }
  expectType(
    LazyMapCollection<
      Minimal${traversal}Collection<OpaqueValue<Int>>, OpaqueValue<Int32>
    >.self,
    &lazyMap)
  expectEqual(42, lazyMap.underestimatedLength)
}

%end

//===----------------------------------------------------------------------===//
// LazyCollection
//===----------------------------------------------------------------------===//

// Check that the generic parameter is called 'Base'.
extension LazyCollection where Base : TestProtocol1 {
  var _baseIsTestProtocol1: Bool {
    fatalError("not implemented")
  }
}

%for (traversal, ReversedType) in [
%    ('Forward', None),
%    ('Bidirectional', 'ReverseCollection'),
%    ('RandomAccess', 'ReverseRandomAccessCollection')
%]:

LazyTestSuite.test("LazyCollection.array") {
  let base = Minimal${traversal}Collection(
    elements: [ 0, 30, 10, 90 ], underestimatedLength: .Value(42))
  let lazyCollection = base.lazy
  let arrayFromLazy = Array(lazyCollection)

  expectEqual([ 0, 30, 10, 90 ], arrayFromLazy)

  // Lazy collections should not use underestimated length to preallocate array
  // storage, since they have access to real length instead.
  expectLE(4, arrayFromLazy.capacity)
  expectGE(40, arrayFromLazy.capacity)
}

%  if ReversedType is not None:
LazyTestSuite.test("LazyCollection.reversed") {
  let base = Minimal${traversal}Collection(
    elements: [ 0, 30, 10, 90 ].map(OpaqueValue.init),
    underestimatedLength: .Value(42))
  let lazyCollection = base.lazy
  var reversed = lazyCollection.reversed()
  expectType(
    LazyCollection<${ReversedType}<Minimal${traversal}Collection<OpaqueValue<Int>>>>.self,
    &reversed)

  check${traversal}Collection(
    [ 90, 10, 30, 0 ].map(OpaqueValue.init) as [OpaqueValue<Int>],
    reversed) { $0.value == $1.value }

  var reversedTwice = reversed.reversed()
  expectType(
    LazyCollection<${ReversedType}<${ReversedType}<Minimal${traversal}Collection<OpaqueValue<Int>>>>>.self,
    &reversedTwice)

  check${traversal}Collection(
    [ 0, 30, 10, 90 ].map(OpaqueValue.init) as [OpaqueValue<Int>],
    reversedTwice) { $0.value == $1.value }
}
%  end

%end

//===----------------------------------------------------------------------===//
// ReverseCollection
//===----------------------------------------------------------------------===//

// Check that the generic parameter is called 'Base'.
extension ReverseCollection where Base : TestProtocol1 {
  var _baseIsTestProtocol1: Bool {
    fatalError("not implemented")
  }
}

//===----------------------------------------------------------------------===//
// ReverseIndex
//===----------------------------------------------------------------------===//

// Check that the generic parameter is called 'Base'.
extension ReverseIndex where Base : TestProtocol1 {
  var _baseIsTestProtocol1: Bool {
    fatalError("not implemented")
  }
}

//===----------------------------------------------------------------------===//
// RandomAccessReverseCollection
//===----------------------------------------------------------------------===//

// Check that the generic parameter is called 'Base'.
extension ReverseRandomAccessCollection where Base : TestProtocol1 {
  var _baseIsTestProtocol1: Bool {
    fatalError("not implemented")
  }
}

//===----------------------------------------------------------------------===//
// ReverseRandomAccessIndex
//===----------------------------------------------------------------------===//

// Check that the generic parameter is called 'Base'.
extension ReverseRandomAccessIndex where Base : TestProtocol1 {
  var _baseIsTestProtocol1: Bool {
    fatalError("not implemented")
  }
}

var tests = TestSuite("NewLazy")

tests.test("LazySequence/Sequence") {
  let expected = (0..<100).map(OpaqueValue.init)
  var actual = MinimalSequence(elements: expected).lazy
  
  expectType(
    LazySequence<MinimalSequence<OpaqueValue<Int>>>.self, &actual)

  // Asking for .lazy again doesn't re-wrap the type
  var again = actual.lazy
  expectType(
    LazySequence<MinimalSequence<OpaqueValue<Int>>>.self, &again)
  
  var elements = actual.elements

  // Expect .elements to strip a lazy wrapper
  expectType(MinimalSequence<OpaqueValue<Int>>.self, &elements)

  checkSequence(expected, actual, resiliencyChecks: .none) {
    $0.value == $1.value
  }
}

func expectSequencePassthrough<
  S : Sequence,
  Base : Sequence
  where
  S : LazySequenceProtocol, Base : LoggingType,
  Base.Iterator.Element == S.Iterator.Element
>(s: S, base: Base, arbitraryElement: S.Iterator.Element, length: Int) {
  let baseType = base.dynamicType

  SequenceLog.iterator.expectIncrement(baseType) { _ = s.iterator() }
  SequenceLog.underestimatedLength.expectIncrement(baseType) {
    _ = s.underestimatedLength
  }
  SequenceLog._customContainsEquatableElement.expectIncrement(baseType) {
    _ = s._customContainsEquatableElement(arbitraryElement)
  }
  SequenceLog._copyToNativeArrayBuffer.expectIncrement(baseType) {
    _ = s._copyToNativeArrayBuffer()
  }
  
  SequenceLog._initializeTo.expectIncrement(baseType) { ()->Void in
    let buf = UnsafeMutablePointer<S.Iterator.Element>(allocatingCapacity: length)
  
    let end = s._initializeTo(buf)
    expectTrue(end <= buf + length)
    buf.deinitializePointee(count: end - buf)
    buf.deallocateCapacity(length)
  }
}

tests.test("LazySequence/Passthrough") {
  // Test that operations that might be optimized are passed
  // through to the underlying sequence.
  let a = (0..<100).map(OpaqueValue.init)
  let base = LoggingSequence(a)
  
  expectSequencePassthrough(
    base.lazy,
    base: base, arbitraryElement: OpaqueValue(0), length: a.length)
}

% for traversal in 'Forward', 'Bidirectional', 'RandomAccess':
tests.test("LazyCollection/Collection/${traversal}") {
  let expected = (0..<100).map(OpaqueValue.init)
  let base = Minimal${traversal}Collection(elements: expected)
  var actual = base.lazy
  
  expectType(
    LazyCollection<Minimal${traversal}Collection<OpaqueValue<Int>>>.self,
    &actual)

  // Asking for .lazy again doesn't re-wrap the type
  var again = actual.lazy
  expectType(
    LazyCollection<Minimal${traversal}Collection<OpaqueValue<Int>>>.self,
    &again)
  
  check${traversal}Collection(
    expected, base.lazy, resiliencyChecks: .none
  ) { $0.value == $1.value }

  var elements = base.lazy.elements
  expectType(Minimal${traversal}Collection<OpaqueValue<Int>>.self, &elements)
}
% end

tests.test("LazyCollection/Passthrough") {
  let expected = (0..<100).map(OpaqueValue.init)
  let base = LoggingCollection(expected)
  
  expectSequencePassthrough(
    base.lazy,
    base: base.lazy._base,
    arbitraryElement: OpaqueValue(0),
    length: Int(expected.length))

  let s = base.lazy
  let baseType = base.dynamicType
  let startIndex = CollectionLog.startIndex.expectIncrement(baseType) {
    s.startIndex
  }
  
  let endIndex = CollectionLog.endIndex.expectIncrement(baseType) {
    s.endIndex
  }
  
  CollectionLog.subscriptIndex.expectIncrement(baseType) { _ = s[startIndex] }
  CollectionLog.subscriptRange.expectUnchanged(baseType) {
    _ = s[startIndex..<endIndex]
  }
  CollectionLog.isEmpty.expectIncrement(baseType) { _ = s.isEmpty }
  CollectionLog.length.expectIncrement(baseType) { _ = s.length }
  CollectionLog._customIndexOfEquatableElement.expectIncrement(baseType) {
    _ = s._customIndexOfEquatableElement(OpaqueValue(0))
  }
  CollectionLog.first.expectIncrement(baseType) { _ = s.first }
}

//===--- Map --------------------------------------------------------------===//

tests.test("LazyMapSequence") {
  let base = MinimalSequence(
    elements: [2, 3, 5, 7, 11].map(OpaqueValue.init)).lazy

  var calls = 0
  var mapped = base.map {
    (x: OpaqueValue<Int>)->OpaqueValue<Double> in
    calls += 1
    return OpaqueValue(Double(x.value) / 2.0)
  }

  expectEqual(0, calls)
  
  expectType(
    LazyMapSequence<
      MinimalSequence<OpaqueValue<Int>>, 
      OpaqueValue<Double>>.self,
    &mapped)
  
  let expected = [ 1.0, 1.5, 2.5, 3.5, 5.5 ].map(OpaqueValue.init)
  
  checkSequence(expected, mapped, resiliencyChecks: .none) {
    $0.value == $1.value
  }
  
  expectEqual(expected.length, calls)
}

tests.test("MapSequence/Passthrough") {
  let expected = (0..<100).map(OpaqueValue.init)
  let base = LoggingSequence(expected)
  let mapped = base.lazy.map { OpaqueValue(Double($0.value) / 2.0) }
  CollectionLog.underestimatedLength.expectIncrement(base.dynamicType) {
    _ = mapped.underestimatedLength
  }
  // Not exactly passthrough because we wrap the result
  CollectionLog.iterator.expectIncrement(base.dynamicType) {
    _ = mapped.iterator()
  }
}

% for traversal in 'Forward', 'Bidirectional', 'RandomAccess':
tests.test("LazyMapCollection/${traversal}") {
  let base = Minimal${traversal}Collection(
    elements: [2, 3, 5, 7, 11].map(OpaqueValue.init)).lazy

  var calls = 0
  var mapped = base.map {
    (x: OpaqueValue<Int>)->OpaqueValue<Double> in
    calls += 1
    return OpaqueValue(Double(x.value) / 2.0)
  }
  expectEqual(0, calls)
  
  expectType(
    LazyMapCollection<
      Minimal${traversal}Collection<OpaqueValue<Int>>, 
      OpaqueValue<Double>>.self,
    &mapped)
  
  let expected = [ 1.0, 1.5, 2.5, 3.5, 5.5 ].map(OpaqueValue.init)
  
  check${traversal}Collection(expected, mapped, resiliencyChecks: .none) {
    $0.value == $1.value
  }

  // check${traversal}Collection makes multiple passes over the input,
  // so we test that each element was transformed *at least* once.
  expectLE(expected.length, calls)
}
%end

tests.test("LazyMapCollection/Passthrough") {
  let expected = (0..<100).map(OpaqueValue.init)
  let base = LoggingCollection(expected)
  let mapped = base.lazy.map { OpaqueValue(Double($0.value) / 2.0) }
  
  let startIndex = CollectionLog.startIndex.expectIncrement(base.dynamicType) {
    mapped.startIndex
  }
  let endIndex = CollectionLog.endIndex.expectIncrement(base.dynamicType) {
    mapped.endIndex
  }
  // Not exactly passthrough, because mapping transforms the result
  CollectionLog.subscriptIndex.expectIncrement(base.dynamicType) {
    _ = mapped[startIndex]
  }
  CollectionLog.isEmpty.expectIncrement(base.dynamicType) {
    _ = mapped.isEmpty
  }
  CollectionLog.first.expectIncrement(base.dynamicType) {
    _ = mapped.first
  }
  CollectionLog.underestimatedLength.expectIncrement(base.dynamicType) {
    _ = mapped.underestimatedLength
  }
  // Not exactly passthrough because we wrap the result
  CollectionLog.iterator.expectIncrement(base.dynamicType) {
    _ = mapped.iterator()
  }
}


//===--- Reverse ----------------------------------------------------------===//
tests.test("ReverseCollection") {

  let expected = Array(11.strideThrough(0, by: -1))
  let r = 0..<12
  checkRandomAccessCollection(
    expected,
    r.reversed())

  // Check that the reverse collection is still eager
  do {
    var calls = 0
<<<<<<< HEAD
    _ = r.reversed().map { _ in ++calls }
    expectEqual(r.length, calls)
=======
    _ = r.reverse().map { _ in calls += 1 }
    expectEqual(r.count, calls)
>>>>>>> 1994b831
  }
  
  checkBidirectionalCollection(
    "raboof".characters,
    "foobar".characters.reversed())

  // Check that the reverse collection is still eager
  do {
    var calls = 0
<<<<<<< HEAD
    _ = "foobar".characters.reversed().map { _ in ++calls }
    expectEqual("foobar".characters.length, calls)
=======
    _ = "foobar".characters.reverse().map { _ in calls += 1 }
    expectEqual("foobar".characters.count, calls)
>>>>>>> 1994b831
  }
}

enum _Void {}
struct ExpectType<T> {
  static func test(_: T){ print("T") }
  static func test(_: Any) { fatalError() }
  static func test(_: Any) -> _Void { fatalError() }
}

tests.test("ReverseCollection/Lazy") {
  // Check that reversing a lazy collection, or lazy-ing a reverse
  // collection, produces the same lazy reverse collection.
  do {
    
    let base = Array(11.strideThrough(0, by: -1)).lazy.map { $0 }
    
    typealias Base = LazyMapCollection<[Int], Int>
    ExpectType<Base>.test(base)
    
    typealias LazyReversedBase = LazyCollection<
      ReverseRandomAccessCollection<Base>>

    let reversed = base.reversed()
    ExpectType<LazyReversedBase>.test(reversed)
    
    var calls = 0
    let reversedAndMapped = reversed.map { (x)->Int in calls += 1; return x }
    expectEqual(0, calls)
    checkRandomAccessCollection(0...11, reversedAndMapped)
    expectNotEqual(0, calls)
  }

  do {
    typealias Expected = LazyCollection<
      ReverseCollection<String.CharacterView>
    >
    
    let base = "foobar".characters.lazy.map { $0 }
    typealias Base = LazyMapCollection<String.CharacterView, Character>
    ExpectType<Base>.test(base)
    
    typealias LazyReversedBase = LazyCollection<
      ReverseCollection<Base>>

    let reversed = base.reversed()
    ExpectType<LazyReversedBase>.test(reversed)
    
    var calls = 0
    let reversedAndMapped = reversed.map { (x)->Character in calls += 1; return x }
    expectEqual(0, calls)
    checkBidirectionalCollection("raboof".characters, reversedAndMapped)
    expectNotEqual(0, calls)
  }
}

// Given a couple of sequences backed by FilterGenerator's, check that
// the first selects even numbers and the second selects odd numbers,
// both from an underlying sequence of whole numbers.
func checkFilterIteratorBase<
  S : Sequence, I : IteratorProtocol
  where
  S.Iterator == LazyFilterIterator<I>,
  I.Element == OpaqueValue<Int>
>(s1: S, _ s2: S) {
  var iter1 = s1.iterator()
  expectEqual(0, iter1.next()!.value)
  expectEqual(2, iter1.next()!.value)
  expectEqual(4, iter1.next()!.value)
  var h1 = iter1.base
  expectEqual(5, h1.next()!.value)
  expectEqual(6, h1.next()!.value)
  expectEqual(7, h1.next()!.value)

  var iter2 = s2.iterator()
  expectEqual(1, iter2.next()!.value)
  expectEqual(3, iter2.next()!.value)
  expectEqual(5, iter2.next()!.value)
  var h2 = iter2.base
  expectEqual(6, h2.next()!.value)
  expectEqual(7, h2.next()!.value)
  expectEqual(8, h2.next()!.value)
}

tests.test("LazyFilterSequence") {
  let base = (0..<100).map(OpaqueValue.init)

  var calls = 0
  var filtered = MinimalSequence(elements: base).lazy.filter {
    x in calls += 1;
    return x.value % 2 == 0
  }
  expectEqual(calls, 0, "filtering was eager!")
  
  ExpectType<
    LazyFilterSequence<MinimalSequence<OpaqueValue<Int>>>
  >.test(filtered)

  let evens = 0.strideTo(100, by: 2).map(OpaqueValue.init)
  checkSequence(evens, filtered, resiliencyChecks: .none) {
    $0.value == $1.value 
  }
  expectEqual(100, calls)

  // Check that it works when the first element doesn't satisfy the predicate
  let odds = 1.strideTo(100, by: 2).map(OpaqueValue.init)
  filtered =
    MinimalSequence(elements: base).lazy.filter { $0.value % 2 != 0 }
  checkSequence(odds, filtered, resiliencyChecks: .none) {
    $0.value == $1.value
  }
  
  // Try again using explicit construction
  filtered = LazyFilterSequence(
<<<<<<< HEAD
    _base: MinimalSequence(elements: base),
    whereElementsSatisfy: { x in ++calls; return x.value % 2 == 0})
=======
    MinimalSequence(elements: base),
    whereElementsSatisfy: { x in calls += 1; return x.value % 2 == 0})
>>>>>>> 1994b831
  
  expectEqual(100, calls)

  // Check that it constructs the same sequence
  checkSequence(evens, filtered, resiliencyChecks: .none) {
    $0.value == $1.value 
  }
  
  expectEqual(200, calls)

  checkFilterIteratorBase(
    MinimalSequence(elements: base).lazy.filter { $0.value % 2 == 0 },
    MinimalSequence(elements: base).lazy.filter { $0.value % 2 != 0 })
}

tests.test("LazyFilterIndex/base") {
  let base = MinimalForwardCollection(elements: (0..<100).map(OpaqueValue.init))
  let evens = base.lazy.filter { $0.value % 2 == 0 }
  let odds = base.lazy.filter { $0.value % 2 != 0 }
  
  expectEqual(base.startIndex, evens.startIndex.base)
  expectEqual(base.startIndex.successor(), odds.startIndex.base)

  expectEqual(
    base.startIndex.successor().successor(),
    evens.startIndex.successor().base)
  
  expectEqual(
    base.startIndex.successor().successor().successor(),
    odds.startIndex.successor().base)
}

tests.test("LazyFilterCollection") {
  let base = MinimalForwardCollection(elements: (0..<100).map(OpaqueValue.init))

  var calls = 0
  let filtered = base.lazy.filter {
    x in calls += 1;
    return x.value % 2 == 0
  }
  expectEqual(calls, 0, "filtering was eager!")
  
  ExpectType<
    LazyFilterCollection<MinimalForwardCollection<OpaqueValue<Int>>>
  >.test(filtered)
  
  checkForwardCollection(
    0.strideTo(100, by: 2).map(OpaqueValue.init), filtered,
    resiliencyChecks: .none
  ) {
    $0.value == $1.value
  }

  expectGE(calls, 100)
  let oldCalls = calls
  _ = filtered.first
  expectLT(oldCalls, calls)
  expectGE(oldCalls + 2, calls)

  checkFilterIteratorBase(
    base.lazy.filter { $0.value % 2 == 0 },
    base.lazy.filter { $0.value % 2 != 0 })
}

do {
  struct Sample {
    var expected: Range<Int>
    var data: [Range<Int>]
  }
  
  let flattenSamples: [Sample] = [
    Sample(
      expected: 0..<8, data: [ 1..<1, 0..<5, 7..<7, 5..<7, 7..<8 ]),
    Sample(expected: 0..<8, data: [ 0..<5, 7..<7, 5..<7, 7..<8 ]),
    Sample(
      expected: 0..<8, data: [ 1..<1, 0..<5, 7..<7, 5..<7, 7..<8, 11..<11 ]),
    Sample(
      expected: 0..<16, data: [ 0..<10, 14..<14, 10..<14, 14..<16, 22..<22 ]),
    Sample(expected: 0..<0, data: [ 11..<11 ]),
    Sample(expected: 0..<0, data: [ 3..<3, 11..<11 ]),
    Sample(expected: 0..<0, data: []),
  ]

  for sample in flattenSamples {
    let expected = sample.expected
    let data = sample.data
    
    tests.test("FlattenSequence/\(data)") {
      var base = MinimalSequence(
        elements: data.map { MinimalSequence(elements: $0) })
      checkSequence(expected, base.flatten(), resiliencyChecks: .none)

      // Checking that flatten doesn't introduce laziness
      
      // checkSequence consumed base, so reassign
      base = MinimalSequence(
        elements: data.map { MinimalSequence(elements: $0) })
      let flattened = base.flatten()
      var calls = 0
      _ = flattened.map { _ in calls += 1 }
      expectEqual(
        expected.length, calls,
        "unexpected laziness in \(flattened.dynamicType)")
    }

    tests.test("FlattenSequence/Lazy/\(data)") {
      // Checking that flatten doesn't remove laziness
      let base = MinimalSequence(
        elements: data.map { MinimalSequence(elements: $0) }
      ).lazy.map { $0 }

      let flattened = base.flatten()
      var calls = 0
      _ = flattened.map { _ in calls += 1 }
      expectEqual(0, calls, "unexpected eagerness in \(flattened.dynamicType)")
    }
    
  % for traversal in 'Forward', 'Bidirectional':
  %   t = '' if traversal == 'Forward' else traversal
    tests.test("Flatten${t}Collection/\(data)") {
      let base = Minimal${traversal}Collection(
        elements: data.map { Minimal${traversal}Collection(elements: $0) })

      let flattened = base.flatten()
      check${traversal}Collection(expected, flattened, resiliencyChecks: .none)

      // Checking that flatten doesn't introduce laziness
      var calls = 0
      _ = flattened.map { _ in calls += 1 }
      expectLE(
        expected.length, calls,
        "unexpected laziness in \(flattened.dynamicType)")
    }
    
    tests.test("Flatten${t}Collection/Lazy\(data)") {
      // Checking that flatten doesn't remove laziness
      let base = Minimal${traversal}Collection(
        elements: data.map { Minimal${traversal}Collection(elements: $0) }
      ).lazy.map { $0 }

      let flattened = base.flatten()
    
      var calls = 0
      _ = flattened.map { _ in calls += 1 }
      expectEqual(0, calls, "unexpected eagerness in \(flattened.dynamicType)")
    }
  % end
  }
}

runAllTests()
<|MERGE_RESOLUTION|>--- conflicted
+++ resolved
@@ -210,15 +210,9 @@
     return _data.iterator()
   }
 
-<<<<<<< HEAD
   var underestimatedLength: Int {
-    ++SequenceWithCustomUnderestimateLength.timesUnderestimateLengthWasCalled
+    SequenceWithCustomUnderestimateLength.timesUnderestimateLengthWasCalled += 1
     return _data.underestimatedLength
-=======
-  func underestimateCount() -> Int {
-    SequenceWithCustomUnderestimateCount.timesUnderestimateCountWasCalled += 1
-    return _data.underestimateCount()
->>>>>>> 1994b831
   }
 
   static var timesUnderestimateLengthWasCalled: Int = 0
@@ -605,13 +599,8 @@
   // Check that the reverse collection is still eager
   do {
     var calls = 0
-<<<<<<< HEAD
-    _ = r.reversed().map { _ in ++calls }
+    _ = r.reversed().map { _ in calls += 1 }
     expectEqual(r.length, calls)
-=======
-    _ = r.reverse().map { _ in calls += 1 }
-    expectEqual(r.count, calls)
->>>>>>> 1994b831
   }
   
   checkBidirectionalCollection(
@@ -621,13 +610,8 @@
   // Check that the reverse collection is still eager
   do {
     var calls = 0
-<<<<<<< HEAD
-    _ = "foobar".characters.reversed().map { _ in ++calls }
+    _ = "foobar".characters.reversed().map { _ in calls += 1 }
     expectEqual("foobar".characters.length, calls)
-=======
-    _ = "foobar".characters.reverse().map { _ in calls += 1 }
-    expectEqual("foobar".characters.count, calls)
->>>>>>> 1994b831
   }
 }
 
@@ -742,13 +726,8 @@
   
   // Try again using explicit construction
   filtered = LazyFilterSequence(
-<<<<<<< HEAD
     _base: MinimalSequence(elements: base),
-    whereElementsSatisfy: { x in ++calls; return x.value % 2 == 0})
-=======
-    MinimalSequence(elements: base),
     whereElementsSatisfy: { x in calls += 1; return x.value % 2 == 0})
->>>>>>> 1994b831
   
   expectEqual(100, calls)
 
