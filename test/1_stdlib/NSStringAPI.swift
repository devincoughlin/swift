--- conflicted
+++ resolved
@@ -1043,13 +1043,8 @@
 }
 
 NSStringAPIs.test("pathComponents") {
-<<<<<<< HEAD
   expectEqual([ "/", "foo", "bar" ] as [NSString], ("/foo/bar" as NSString).pathComponents)
   expectEqual([ "/", "абв", "где" ] as [NSString], ("/абв/где" as NSString).pathComponents)
-=======
-  expectEqual(["/", "foo", "bar"], "/foo/bar".pathComponents)
-  expectEqual(["/", "абв", "где"], "/абв/где".pathComponents)
->>>>>>> 039331c4
 }
 
 NSStringAPIs.test("pathExtension") {
@@ -1653,13 +1648,8 @@
 NSStringAPIs.test("NSString.stringsByAppendingPaths(_:)") {
   expectEqual([] as [NSString], ("" as NSString).strings(byAppendingPaths: []))
   expectEqual(
-<<<<<<< HEAD
     [ "/tmp/foo", "/tmp/bar" ] as [NSString],
     ("/tmp" as NSString).strings(byAppendingPaths: [ "foo", "bar" ]))
-=======
-    ["/tmp/foo", "/tmp/bar"],
-    "/tmp".strings(byAppendingPaths: ["foo", "bar"]))
->>>>>>> 039331c4
 }
 
 NSStringAPIs.test("substring(from:)") {
